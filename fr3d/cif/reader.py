import re
import itertools as it
import collections as coll
import warnings
import logging
import operator as op
import functools as ft
import copy
import sys

if sys.version_info[0] < 3:
    from itertools import ifilter as filter # old name
    
import numpy as np

<<<<<<< HEAD
from pdbx import PdbxReader as Reader
=======
#Parser was deemed Obsolete by the PDB, instructs to use Reader instead. 
#from pdbx.reader.PdbxParser import PdbxReader as Reader
from pdbx.reader.PdbxReader import PdbxReader as Reader
>>>>>>> 1d594b28

from fr3d.data import Atom
from fr3d.data import Component
from fr3d.data import Structure


""" The set of symbols that mark an operator expression as complex """
COMPLEX_SYMBOLS = set('()-')


class MissingBlockException(Exception):
    """This class is raised when trying to get a missing block of data.
    """
    pass


class MissingColumn(Exception):
    """This is raised when trying to get a missing column from a table.
    """
    pass


class ComplexOperatorException(Exception):
    """This is raised when we come across complex operators that we cannot
    easily deal with. These tend to show up in viral structures and not things
    we deal with currently.
    """
    pass


class UnusableUnobservedTable(Exception):
    pass


class MissingSymmetry(Exception):
    """This is raised when we cannot determine a symmetry operator for an atom.
    """
    pass


class UnmppedResidueException(Exception):
    """This is raised if we do not map all residues in a chain to the
    experimental sequence.
    """
    pass


class TooManyMappedResidueException(Exception):
    """Raised if too many units are mapped.
    """
    pass


class Cif(object):
    """Top level container for all Cif related data. This assumes that each
    mmCIF file contains a single datablock. This doesn't have to be true but
    makes things easier.
    """

    def __init__(self, handle=None, data=None):
        if data is None:
            reader = Reader(handle)
            self.data = []
            reader.read(self.data)
            self.data = self.data[0]
        else:
            self.data = data

        if handle is None and data is None:
            raise ValueError("Must give either handle or data")
        self.pdb = self.data.name
        self._operators = self.__load_operators__()
        self._assemblies = self.__load_assemblies__()
        self._entities = self.__load_entities__()
        self._chem = self.__load_chem_comp__()
        self.logger = logging.getLogger('fr3d.cif.reader.Cif')

    def __load_operators__(self):
        operators = {}
        #some Cif files don't have a struct_oper_list
        if hasattr(self, 'pdbx_struct_oper_list'):
            for op in self.pdbx_struct_oper_list:
                op['matrix'] = [[None] * 3, [None] * 3, [None] * 3]
                op['vector'] = [None] * 3

                for row in range(3):
                    op['vector'][row] = float(op['vector[%s]' % str(row + 1)])

                    for column in range(3):
                        key = 'matrix[%s][%s]' % (str(row + 1), str(column + 1))
                        op['matrix'][row][column] = float(op[key])

                transform = np.zeros((4, 4))
                transform[0:3, 0:3] = op['matrix']
                transform[0:3, 3] = op['vector']
                transform[3, 3] = 1.0

                op['matrix'] = np.array(op['matrix'])
                op['vector'] = np.array(op['vector'])
                op['transform'] = np.array(transform)

                operators[op['id']] = op

        identity = self.__identity_operator__()
        operators[identity['id']] = identity

        return operators

    def __identity_operator__(self):
        mat = np.identity(3)
        vector = np.array([1, 1, 1])
        trans = np.zeros((4, 4))
        trans[0:3, 0:3] = mat
        trans[0:3, 3] = vector
        trans[3, 3] = 1.0
        return {
            'id': 'I',
            'name': 'I',
            'vector': vector,
            'matrix': mat,
            'transform': trans
        }

    def __load_assemblies__(self):
        assemblies = coll.defaultdict(list)
        if hasattr(self, 'pdbx_struct_assembly_gen'): #3% of structures don't have an assembly gen
            for assembly in self.pdbx_struct_assembly_gen:
                oper_expression = assembly['oper_expression']

                # # TODO: Implement computation of complex operators
                # if COMPLEX_SYMBOLS & set(oper_expression):
                #     warnings.warn('Cannot compute symmetries from complex '
                #                   'expressions. Will use a simple identity '
                #                   'transformation if no others possible')
                #     operators = []
                # else:
                operators = oper_expression.split(',')

                for asym_id in assembly['asym_id_list'].split(','):
                    for operator in operators:
                        op = self._operators[operator]
                        previous_id = [x['id'] for x in assemblies[asym_id]] #avoid applying the same operator twice.
                        if not op['id'] in previous_id:
                            assemblies[asym_id].append(op)

        return assemblies

    def __load_entities__(self):
        entities = {}
        if hasattr(self, 'entity'):
            for entity in self.entity:
                entities[entity['id']] = entity
        return entities

    def __load_chem_comp__(self):
        chem = {}
        if hasattr(self, 'chem_comp'):
            for obj in self.chem_comp:
                chem[obj['id']] = obj
        return chem

    def structure(self):
        """Get the structure from the Cif file.

        :returns: The first structure in the cif file.
        """

        pdb = self.data.name
        residues = self.__residues__(pdb)
        return Structure(list(residues), pdb=pdb)

    def experimental_sequence(self, chain):
        """Get the experimental sequence for a given chain.

        :chain: The chain name to use, should be the pdb_strand_id in the cif
        file.
        :returns: A list of the sequence. The entries in the list may be 1, 2
        or 3 character entries if the chain is RNA, DNA or amino acids
        respectively.
        """

        sequence = []
        for row in self.pdbx_poly_seq_scheme:
            if chain != row['pdb_strand_id']:
                continue
            sequence.append(row['mon_id'])
        return sequence

    def experimental_sequence_mapping(self, chain):
        """Create a mapping between the observed sequences and the experimental
        sequences. This allows the determination of what residues are
        unobserved and which are observed as well as where the gaps in the
        structure are. This will prevent duplicate mappings from being created.
        In some cases, like 4X4N, there are duplicate entries for a single unit
        id like position.

        :chain: Name of the chain to use.
        :returns: An iterable that produces the sequence, the sequence unit id,
        the unit id.
        """

        chain_compare = ft.partial(op.eq, chain)
        if isinstance(chain, (list, tuple, set)):
            chain_compare = ft.partial(op.contains, set(chain))

        pdb = self.data.name
        mapping = coll.defaultdict(list)
        for residue in self.__residues__(pdb):
            if chain_compare(residue.chain):
                key = (residue.chain, residue.number, residue.insertion_code)
                mapping[key].append(residue.unit_id())
        mapping = dict(mapping)

        entries = self.pdbx_poly_seq_scheme
        filtered = [r for r in entries if chain_compare(r['pdb_strand_id'])]

        # So in some structures, such as 4X4N, there is more than one entry for
        # the same seq id but with a different sequence, ie, position 29 has
        # two entries one as an A and one as a G. Looking at the PDB page I see
        # that it uses the first entry and A. Without being able to pick which
        # one is 'correct', we will just use the first one. Thus our usage of a
        # prev parameter to allow use to skip producing a mapping if the last
        # unit we have seen is the same as the current unit. This also forces
        # us into having an index variable, and not just using enumerate.
        prev = None
        index = 0
        seen = set()
        for row in filtered:
            current_chain = row['pdb_strand_id']
            insertion_code = row['pdb_ins_code']
            if insertion_code == '.':
                insertion_code = None

            number = row['pdb_seq_num']
            if number == '?':
                self.logger.warning("Bad seq number pdbx_poly_seq_scheme "
                                    "entry at %s", row)
                continue

            number = int(number)
            key = (current_chain, number, insertion_code)

            # Here is where we skip if we have a duplicate seq_id entry. We do
            # not skip at the level of unit_id because there may be more than
            # one unit mapping to a seq_id for units with alt ids.
            if prev is not None and key == prev:
                continue

            # It is possible that this is error prone, since I think there is a
            # formal constraint on pdbx_poly_seq_scheme to require that units
            # appear grouped by chain. That said, I've never seen a case where
            # this isn't true.
            if prev is not None and prev[0] != current_chain:
                index = 0

            prev = key
            unit_ids = mapping.get(key, [None])
            seq_data = (pdb, current_chain, row['mon_id'], number)
            seq_id = '%s|Sequence|%s|%s|%s' % seq_data
            if insertion_code:
                seq_id += ('|||%s' % insertion_code)

            if seq_id in seen:
                raise ValueError("Can't map one sequence residue %s twice" %
                                 seq_id)

            seen.add(seq_id)
            for unit_id in unit_ids:
                if unit_id in seen:
                    raise ValueError("Can't map one unit id %s twice" %
                                     unit_id)

                if unit_id is not None:
                    seen.add(unit_id)

                yield {
                    'unit_id': unit_id,
                    'seq_id': seq_id,
                    'seq_unit': row['mon_id'],
                    'index': index,
                    'number': number,
                    'chain': current_chain,
                }
            index += 1

    def __breaks__(self):
        pass

    def __group_alt_atoms__(self, atoms):
        def ordering_key(atoms):
            return atoms[0].alt_id

        alt_ids = coll.defaultdict(list)
        for atom in atoms:
            alt_ids[atom.alt_id].append(atom)

        if len(alt_ids) == 1:
            return list(alt_ids.values())

        if None in alt_ids:
            common = alt_ids.pop(None)
            for alt_id, specific_atoms in list(alt_ids.items()):
                for common_atom in common:
                    copied = copy.deepcopy(common_atom)
                    copied.alt_id = alt_id
                    specific_atoms.append(copied)

        return sorted(list(alt_ids.values()), key=ordering_key)

    def __residues__(self, pdb):
        key = op.attrgetter(
            'pdb',
            'model',
            'chain',
            'component_id',
            'component_number',
            'insertion_code',
            'symmetry',
        )
        mapping = it.groupby(sorted(self.__atoms__(pdb), key=key), key)

        for comp_id, all_atoms in mapping:
            for atoms in self.__group_alt_atoms__(list(all_atoms)):
                first = atoms[0]
                type = self._chem.get(first.component_id, {})
                type = type.get('type', None)
                alt_id = first.alt_id
                if alt_id == '.':
                    alt_id = None

                yield Component(
                    atoms,
                    pdb=first.pdb,
                    model=first.model,
                    type=type,
                    alt_id=alt_id,
                    chain=first.chain,
                    symmetry=first.symmetry,
                    sequence=first.component_id,
                    number=first.component_number,
                    index=first.component_index,
                    insertion_code=first.insertion_code,
                    polymeric=first.polymeric,
                )

    def __atoms__(self, pdb):
        if hasattr(self, '_assemblies.values()'):
            max_operators = max(len(op) for op in list(self._assemblies.values()))
        else:
            max_operators=1 #if there aren't any operators, there should be one operator applied and it's the identity

        if not self._assemblies:
            if sys.version_info[0] < 3:
                operators = it.repeat(self.__identity_operator__(), len(self.atom_site))
                pdbs = it.repeat(pdb, len(self.atom_site))
                zipped = it.izip(pdbs, self.atom_site, operators)
                return it.imap(lambda a: self.__atom__(*a), zipped)
            else:
                operators = it.repeat(self.__identity_operator__(), len(self.atom_site)) 
                pdbs = it.repeat(pdb, len(self.atom_site))
                zipped = list(zip(pdbs, self.atom_site, operators))
                return list(map(lambda a: self.__atom__(*a), zipped))

        def operator(entry):
            pdb, atom, number = entry
            operators = self.operators(atom['label_asym_id'])
            if not operators:
                self.logger.warning("No operator found for %s", atom)
                return None
            if number < len(operators):
                return pdb, atom, operators[number]
            return None

        atoms = []
        if sys.version_info[0] < 3:
            for index in xrange(max_operators):
                indexes = it.repeat(index, len(self.atom_site))
                pdbs = it.repeat(pdb, len(self.atom_site))
                zipped = it.izip(pdbs, self.atom_site, indexes)
                with_operators = it.imap(operator, zipped)
                filtered = filter(None, with_operators)
                atoms.append(it.imap(lambda a: self.__atom__(*a), filtered))
        else:
            for index in range(max_operators):
                indexes = it.repeat(index, len(self.atom_site))
                pdbs = it.repeat(pdb, len(self.atom_site))
                zipped = list(zip(pdbs, self.atom_site, indexes))
                with_operators = list(map(operator, zipped))
                filtered = filter(None, with_operators)
                atoms.append(map(lambda a: self.__atom__(*a), filtered))
                
        return it.chain.from_iterable(atoms)

    def __atom__(self, pdb, atom, symmetry):
        x, y, z = self.__apply_symmetry__(atom, symmetry)

<<<<<<< HEAD
        index = atom['label_seq_id']
        if index and index != '.':
=======
        index = atom['label_seq_id'] if 'label_seq_id' in atom else '.'
        if index != '.':
>>>>>>> 1d594b28
            index = int(index)
        else:
            index = None

        symmetry_name = self.__symmetry_name__(symmetry)

        ins_code = atom['pdbx_PDB_ins_code'] if 'pdbx_PDB_ins_code' in atom else '?'
        if ins_code == '?':
            ins_code = None

        alt_id = atom['label_alt_id'] if 'label_alt_id' in atom else '.'
        if alt_id == '.':
            alt_id = None

        model = atom['pdbx_PDB_model_num'] if 'pdbx_PDB_model_num' in atom else 1
        component_id = atom['label_comp_id'] if 'label_comp_id' in atom else atom['auth_comp_id']
        atom_id = atom['label_atom_id'] if 'label_atom_id' in atom else atom['auth_atom_id']

        return Atom(pdb=pdb,
                    model=model,
                    chain=atom['auth_asym_id'],
                    component_id=component_id,
                    component_number = int(atom['auth_seq_id']),
                    component_index=index,
                    insertion_code=ins_code,
                    alt_id=alt_id,
                    x=x, y=y, z=z,
                    group=atom['group_PDB'],
                    type=atom['type_symbol'],
                    name=atom_id,
                    symmetry=symmetry_name,
                    polymeric=self.is_polymeric_atom(atom))

    def __apply_symmetry__(self, atom, symmetry):
        coords = [float(atom['Cartn_x']),
                  float(atom['Cartn_y']),
                  float(atom['Cartn_z']),
                  1.0]
        result = np.dot(symmetry['transform'], np.array(coords))
        return result[0:3].T

    def __symmetry_name__(self, symmetry):
        symmetry_name = symmetry.get('name')
        if not symmetry_name or symmetry_name == '?':
            symmetry_name = 'P_%s' % symmetry['id']
        return symmetry_name

    def table(self, name):
        return Table(self, self.__block__(name))

    def has_table(self, name):
        block_name = re.sub('^_', '', name)
        block = self.data.get_object(block_name)
        return bool(block)

    def operators(self, asym_id):
        assemblies = self._assemblies[asym_id]

        if not assemblies:
             self.logger.warning("Asym id %s.%s is not part of any assemblies."
                                 " Defaulting to identity operator",
                                 self.pdb, asym_id)
             assemblies = [self.__identity_operator__()]

        #This logic is now being covered in load_assemblies method
        # seen = set()
        # matching = []
        # for assembly in assemblies:
        #     if assembly['id'] not in seen:
        #         seen.add(assembly['id'])
        #         matching.append(assembly)

        return assemblies

    def is_water(self, entity_id):
        return self._entities[entity_id]['type'] == 'water'

    def is_polymeric(self, entity_id):
        return self._entities[entity_id]['type'] == 'polymer'

    def is_polymeric_atom(self, atom):
        return 'label_entity_id' in atom and self.is_polymeric(atom['label_entity_id'])

    def __block__(self, name):
        block_name = re.sub('^_', '', name)
        block = self.data.get_object(block_name)
        if not block:
            raise MissingBlockException("Unknown block " + name)
        return block

    def __getattr__(self, name):
        try:
            return self.table(name)
        except MissingBlockException:
            raise AttributeError("Unknown block " + name)


class Table(object):

    """Container for a single table in the data block. This provides some
    useful methods for accessing the data.
    """

    def __init__(self, cif, block, rows=None):
        self._cif = cif
        self.block = block
        self.rows = rows

        self.columns = self.block.item_name_list
        self.columns = [re.sub('_.+\.', '', name) for name in self.columns]

        if self.rows is None:
            length = self.block.row_count
            if sys.version_info[0] < 3:
                self.rows = [self.__row__(index) for index in xrange(length)]
            else:
                self.rows = [self.__row__(index) for index in range(length)]

    def column(self, name):
        """Get a column by name"""
        if name not in self.columns:
            raise MissingColumn("Unknown column")

        values = []
        for row in self.rows:
            values.append(row[name])
        return values

    def size(self):
        """Get a tuple of (rowCount, columnCount).
        """
        return (len(self), len(self.columns))

    def __row__(self, number):
        """Get a row by index. Note that this may or may not be in the same
        order as they appear in the cif file, since cif files are not required
        to be ordered. The row will be a dict of the form { attribute: value }.
        Each attribute will have the name of the block stripped.
        """
        return dict(list(zip(self.columns, self.block.row_list[number])))

    def __getattr__(self, name):
        """Get the column with the given name.
        """
        try:
            return self.column(name)
        except MissingColumn:
            raise AttributeError("Unknown column: %s" % name)

    def __getitem__(self, index):
        if isinstance(index, str):
            try:
                return self.column(index)
            except MissingColumn:
                raise KeyError("Unknown column: %s" % index)

        if isinstance(index, int):
            return self.rows[index]

        if isinstance(index, slice):
            return Table(self._cif, self.block, rows=self.rows[index])

        raise TypeError("Unknown key type, should be str, int or slice")

    def __len__(self):
        """Get the number of rows.
        """
        return len(self.rows)<|MERGE_RESOLUTION|>--- conflicted
+++ resolved
@@ -13,13 +13,7 @@
     
 import numpy as np
 
-<<<<<<< HEAD
 from pdbx import PdbxReader as Reader
-=======
-#Parser was deemed Obsolete by the PDB, instructs to use Reader instead. 
-#from pdbx.reader.PdbxParser import PdbxReader as Reader
-from pdbx.reader.PdbxReader import PdbxReader as Reader
->>>>>>> 1d594b28
 
 from fr3d.data import Atom
 from fr3d.data import Component
@@ -416,13 +410,8 @@
     def __atom__(self, pdb, atom, symmetry):
         x, y, z = self.__apply_symmetry__(atom, symmetry)
 
-<<<<<<< HEAD
-        index = atom['label_seq_id']
-        if index and index != '.':
-=======
         index = atom['label_seq_id'] if 'label_seq_id' in atom else '.'
         if index != '.':
->>>>>>> 1d594b28
             index = int(index)
         else:
             index = None
