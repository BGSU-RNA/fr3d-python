--- conflicted
+++ resolved
@@ -15,11 +15,6 @@
 else:
     from pdbx import PdbxReader as Reader #if running in python 3, install mmcif package to deal with reading. ([mmcif_pdbx] will need added to setup.py for this)
 
-<<<<<<< HEAD
-from pdbx import PdbxReader as Reader
-=======
->>>>>>> 9bf7b21a
-
 from fr3d.data import Atom
 from fr3d.data import Component
 from fr3d.data import Structure
@@ -88,14 +83,11 @@
 
         if handle is None and data is None:
             raise ValueError("Must give either handle or data")
-<<<<<<< HEAD
-        self.pdb = self.data.name
-=======
+
         if sys.version_info[0] < 3:
             self.pdb = self.data.getName()
         else: 
             self.pdb = self.data.name
->>>>>>> 9bf7b21a
         self._operators = self.__load_operators__()
         self._assemblies = self.__load_assemblies__()
         self._entities = self.__load_entities__()
@@ -216,15 +208,11 @@
         """Get the structure from the Cif file.
         :returns: The first structure in the cif file.
         """
-<<<<<<< HEAD
-
-        pdb = self.data.name
-=======
+
         if sys.version_info[0] < 3:
             pdb = self.data.getName()
         else: 
             pdb = self.data.name
->>>>>>> 9bf7b21a
         residues = self.__residues__(pdb)
         return Structure(list(residues), pdb=pdb)
 
@@ -465,11 +453,9 @@
         x, y, z = self.__apply_symmetry__(atom, symmetry)
 
         index = atom['label_seq_id'] if 'label_seq_id' in atom else '.'
-<<<<<<< HEAD
-        if index and index != '.':
-=======
+
         if index != '.' and index != '':
->>>>>>> 9bf7b21a
+
             index = int(index)
         else:
             index = None
@@ -555,14 +541,12 @@
 
     def __block__(self, name):
         block_name = re.sub('^_', '', name)
-<<<<<<< HEAD
-        block = self.data.get_object(block_name)
-=======
+
         if sys.version_info[0] < 3:
             block = self.data.getObj(block_name)
         else: 
             block = self.data.get_object(block_name)
->>>>>>> 9bf7b21a
+
         if not block:
             raise MissingBlockException("Unknown block " + name)
         return block
@@ -584,14 +568,7 @@
         self._cif = cif
         self.block = block
         self.rows = rows
-<<<<<<< HEAD
-
-        self.columns = self.block.item_name_list
-        self.columns = [re.sub('_.+\.', '', name) for name in self.columns]
-
-        if self.rows is None:
-            length = self.block.row_count
-=======
+
         
         if sys.version_info[0] < 3:
             self.columns = self.block.getItemNameList()
@@ -600,7 +577,6 @@
         self.columns = [re.sub('_.+\.', '', name) for name in self.columns]
 
         if self.rows is None:
->>>>>>> 9bf7b21a
             if sys.version_info[0] < 3:
                 length = self.block.getRowCount()
                 self.rows = [self.__row__(index) for index in xrange(length)]
@@ -629,14 +605,11 @@
         to be ordered. The row will be a dict of the form { attribute: value }.
         Each attribute will have the name of the block stripped.
         """
-<<<<<<< HEAD
-        return dict(list(zip(self.columns, self.block.row_list[number])))
-=======
+
         if sys.version_info[0] < 3:
             return dict(list(zip(self.columns, self.block.getRow(number))))
         else:
             return dict(list(zip(self.columns, self.block.row_list[number])))
->>>>>>> 9bf7b21a
 
     def __getattr__(self, name):
         """Get the column with the given name.
