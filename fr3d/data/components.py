from fr3d.data.base import EntitySelector
from fr3d.data.base import AtomProxy
from fr3d.data.atoms import Atom
from fr3d import definitions as defs
from fr3d.geometry.superpositions import besttransformation
from fr3d.geometry import angleofrotation as angrot
import numpy as np
NHBondLength=1
from fr3d.unit_ids import encode

def unit_vector(v):
    return v / np.linalg.norm(v)

# This function calculates an angle from 0 to 180 degrees between two vectors
def angle_between_vectors(vec1, vec2):
    if len(vec1) == 3 and len(vec2) == 3:
        cosang = np.dot(vec1, vec2)
        sinang = np.linalg.norm(np.cross(vec1, vec2))
        angle = np.arctan2(sinang, cosang)
        return 180*angle/np.pi
    else:
        return None

# This function calculates an angle from 0 to 180 degrees between two vectors
def angle_between_three_points(P1,P2,P3):
    if len(P1) == 3 and len(P2) == 3 and len(P3) == 3:
        return angle_between_vectors(P1-P2,P3-P2)
    else:
        return None

# return positions of hydrogens making a tetrahedron with center C and vertices P1 and P2
def pyramidal_hydrogens(P1,C,P2,bondLength=1):

    # infer positions one way
    V1 = P1
    V2 = P2
    # vector from V2 to C
    u = unit_vector(C-V2)
    # construct Rodrigues rotation matrix
    # matrix to rotate 120 degrees around vector u
    W = np.array([[0,-u[2],u[1]],[u[2],0,-u[0]],[-u[1],u[0],0]])
    R = np.identity(3) + (np.sqrt(3)/2)*W + 1.5 * np.dot(W,W)
    # remaining vertices are vector from C to V1 rotated 120 degrees in either direction
    V3 = C + bondLength * unit_vector(np.dot(R,V1-C))
    V4 = C + bondLength * unit_vector(np.dot(np.transpose(R),V1-C))

    # infer positions the other way
    V1 = P2
    V2 = P1
    # vector from V2 to C
    u = unit_vector(C-V2)
    # construct Rodrigues rotation matrix
    # matrix to rotate 120 degrees around vector u
    W = np.array([[0,-u[2],u[1]],[u[2],0,-u[0]],[-u[1],u[0],0]])
    R = np.identity(3) + (np.sqrt(3)/2)*W + 1.5 * np.dot(W,W)
    # remaining vertices are vector from C to V1 rotated 120 degrees in either direction
    VV4 = C + bondLength * unit_vector(np.dot(R,V1-C))
    VV3 = C + bondLength * unit_vector(np.dot(np.transpose(R),V1-C))

    # average the two inferred positions
    P3 = (V3+VV3)/2
    P4 = (V4+VV4)/2

    # diagnostics if desired
    if 1 > 10:
        print("pyramidal_hydrogens V3, VV3 distance",np.linalg.norm(V3-VV3))
        print("pyramidal_hydrogens V4, VV4 distance",np.linalg.norm(V4-VV4))
        print("pyramidal_hydrogens P1-C-P2 angle",angle_between_three_points(P1,C,P2),"as input")
        print("pyramidal_hydrogens P1-C-P3 angle",angle_between_three_points(P1,C,P3),"as inferred")
        print("pyramidal_hydrogens P1-C-P4 angle",angle_between_three_points(P1,C,P4),"as inferred")
        print("pyramidal_hydrogens P2-C-P3 angle",angle_between_three_points(P2,C,P3),"as inferred")
        print("pyramidal_hydrogens P2-C-P4 angle",angle_between_three_points(P2,C,P4),"as inferred")
        print("pyramidal_hydrogens P3-C-P4 angle",angle_between_three_points(P3,C,P4),"as inferred")
    return P3, P4

def planar_hydrogens(P1,P2,P3,bondLength=1):

    A = unit_vector(P2 - P1)
    N1 = P3 + A*bondLength
    B = unit_vector(P3 - P2)
    N2 = P3 + (B - A)*bondLength

    # diagnostics if desired
    if 1 > 10:
        print("planar_hydrogens P1-P2-P3 angle",angle_between_three_points(P1,P2,P3),"as input")
        print("planar_hydrogens P2-P3-N1 angle",angle_between_three_points(P2,P3,N1),"as inferred")
        print("planar_hydrogens P2-P3-N2 angle",angle_between_three_points(P2,P3,N2),"as inferred")
    return N1, N2

class Component(EntitySelector):
    """This represents things like nucleic acids, amino acids, small molecules
    and ligands.
    """

    def __init__(self, atoms, pdb=None, model=None, type=None, chain=None,
                 symmetry=None, sequence=None, number=None, index=None,
                 insertion_code=None, polymeric=None, alt_id=None, inferhydrogens=True):
        """Create a new Component.

        :atoms: The atoms this component is composed of.
        :pdb: The pdb this is a part of.
        :model: The model number.
        """

        self._atoms = atoms
        self.pdb = pdb
        self.model = model
        self.type = type
        self.chain = chain
        self.symmetry = symmetry
        self.sequence = sequence
        self.number = number
        self.index = index
        self.insertion_code = insertion_code
        self.polymeric = polymeric
        self.alt_id = alt_id
        self.base_center = None
        self.rotation_matrix = None

        # for bases, calculate and store rotation_matrix
        # calculate and store base_center; especially for modified nt without all heavy atoms
        self.calculate_rotation_matrix()

        # initialize centers so they can be used to infer hydrogens
        self.centers = AtomProxy(self._atoms)

        # add hydrogen atoms to standard bases and amino acids
        if inferhydrogens:
            self.infer_hydrogens()

        # initialize centers again to include hydrogens
        self.centers = AtomProxy(self._atoms)

        if self.base_center is not None:
            self.centers.__setitem__('base',self.base_center)

        if self.sequence in defs.nt_sugar:
            atoms = defs.nt_sugar[self.sequence]
            self.centers.define('nt_sugar', atoms)

        if self.sequence in defs.nt_phosphate:
            atoms = defs.nt_phosphate[self.sequence]
            self.centers.define('nt_phosphate', atoms)

<<<<<<< HEAD
        # attempt to add sugar and phosphate centers for all modified nucleotides
        if self.sequence in defs.modified_nucleotides:
            atoms = defs.nt_sugar['A']
            self.centers.define('nt_sugar', atoms)
            atoms = defs.nt_phosphate['A']
            self.centers.define('nt_phosphate', atoms)
            
=======
>>>>>>> 4383660a
        if self.sequence in defs.aa_fg:
            atoms = defs.aa_fg[self.sequence]
            self.centers.define('aa_fg', atoms)

        if self.sequence in defs.aa_backbone:
            atoms = defs.aa_backbone[self.sequence]
            self.centers.define('aa_backbone', atoms)

    def atoms(self, **kwargs):
        """Get, filter and sort the atoms in this component. Access is as
        described by EntitySelector.

        :kwargs: The keyword arguments to filter and sort by.
        :returns: A list of the requested atoms.
        """

        name = kwargs.get('name')
        if isinstance(name, basestring):
            definition = self.centers.definition(name)
            if definition:
                kwargs['name'] = definition

        return EntitySelector(self._atoms, **kwargs)

    def coordinates(self, **kwargs):
        """Get the coordaintes of all atoms in this component. This will
        filter to the requested atoms, sort and then provide a numpy array
        of all coordinates for the given atoms.

        :kwargs: Arguments to filter and sort by.
        :returns: A numpy array of the coordinates.
        """
        return np.array([atom.coordinates() for atom in self.atoms(**kwargs)])

    def select(self, **kwargs):
        """Select a group of atoms to create a new component out of.

        :kwargs: As for atoms.
        :returns: A new Component
        """
        return Component(list(self.atoms(**kwargs)),
                         pdb=self.pdb,
                         model=self.model,
                         type=self.type,
                         chain=self.chain,
                         symmetry=self.symmetry,
                         sequence=self.sequence,
                         number=self.number,
                         index=self.index,
                         insertion_code=self.insertion_code,
                         alt_id=self.alt_id,
                         polymeric=self.polymeric,
                         inferhydrogens=False)

    def is_complete(self, names, key='name'):
        """This checks if we can find all atoms in this entity with the given
        names. This assumes that the names for each atom are unique. If you
        wish to use something other than name use the key argument. However, it
        must provide a unique value for each atom, if several atoms with the
        same value are found will cause the function to behave oddly.

        :names: The list of names to check for.
        :key: The key to use for getting atoms. Defaults to name.
        :returns: True if all atoms with the given name are present.
        """
        kwargs = {key: names}
        found = list(self.atoms(**kwargs))
        return len(found) == len(names)

    def calculate_rotation_matrix(self):
        """Calculate a rotation matrix that will rotate the atoms in an RNA
        base into a standard orientation in the xy plane with the Watson-
        Crick edge in the positive x and y quadrant.
        """

        if self.sequence not in defs.NAbaseheavyatoms and \
                self.sequence not in defs.modified_nucleotides:
            return None

        R = []   # 3d coordinates of observed base
        S = []   # 3d coordinates of standard base in xy plane

        if self.sequence in defs.NAbaseheavyatoms:
            baseheavy = defs.NAbaseheavyatoms[self.sequence]
            for atom in self.atoms(name=baseheavy):
                R.append(atom.coordinates())
                S.append(defs.NAbasecoordinates[self.sequence][atom.name])

        if self.sequence in defs.modified_nucleotides:
            current = defs.modified_nucleotides[self.sequence]
            standard_coords = defs.NAbasecoordinates[current["standard"]]
            for atom in self.atoms(name=current["atoms"].keys()):
                R.append(list(atom.coordinates()))
                S.append(standard_coords[atom.name])

        R = np.array(R)
        R = R.astype(np.float)
        S = np.array(S)

        try:
            rotation_matrix, fitted, meanR, rmsd, sse, meanS = \
                besttransformation(R, S)
<<<<<<< HEAD

            # meanR is the calculated average of the R points
            # meanS is the calculated average of the S points

        except:
            print self.unit_id(), "Rotation matrix calculation failed"
=======
        except:
            if len(R) != len(S):
                print("%s Rotation matrix calculation failed, sizes %d and %d" % (self.unit_id(),len(R),len(S)))
            elif len(R) < 3:
                print("%s Rotation matrix calculation failed, %d new atoms" % (self.unit_id(),len(R)))
            elif len(S) < 3:
                print("%s Rotation matrix calculation failed, %d standard atoms" % (self.unit_id(),len(S)))
            else:
                print("%s Rotation matrix calculation failed, not sure why" % self.unit_id())

>>>>>>> 4383660a
            return None

        self.rotation_matrix = rotation_matrix

        # map the origin out to where the center of the base should be
        if self.sequence in defs.NAbaseheavyatoms:
            # standard bases are designed to have meanS zero; less work
            self.base_center = meanR
        else:
            # some modified bases are missing some heavy atoms, meanS not zero
            self.base_center = np.subtract(meanR,np.dot(rotation_matrix,meanS))


    def infer_hydrogens(self):
        """Infer the coordinates of the hydrogen atoms of this component.
        RNA and DNA work, and amino acids are being added.
        This code only adds hydrogens with their name, but the Atom entity
        does not have the full unit ID of the atom, unlike the heavy atoms
        taken from the CIF file.
        """

        try:

            if self.sequence in defs.NAbasehydrogens:
                hydrogens = defs.NAbasehydrogens[self.sequence]
                coordinates = defs.NAbasecoordinates[self.sequence]

                current_hydrogens = [a.name for a in self._atoms if "H" in a.name]
                #print("Current hydrogens: ",current_hydrogens)

                for hydrogenatom in hydrogens:
                    if not hydrogenatom in current_hydrogens:
                        #print("Adding",hydrogenatom,"to",self.unit_id())
                        hydrogencoordinates = coordinates[hydrogenatom]
                        newcoordinates = self.base_center + \
                            np.dot(self.rotation_matrix, hydrogencoordinates)
                        self._atoms.append(Atom(name=hydrogenatom,
                                                x=newcoordinates[0, 0],
                                                y=newcoordinates[0, 1],
                                                z=newcoordinates[0, 2]))

            elif self.sequence == "ARG":

                N1,N2 = planar_hydrogens(self.centers["NE"],self.centers["CZ"],self.centers["NH1"],NHBondLength)
                self._atoms.append(Atom(name="HH11",x=N1[0],y=N1[1],z=N1[2]))
                self._atoms.append(Atom(name="HH12",x=N2[0],y=N2[1],z=N2[2]))

                N1,N2 = planar_hydrogens(self.centers["NE"],self.centers["CZ"],self.centers["NH2"])
                self._atoms.append(Atom(name="HH22",x=N1[0],y=N1[1],z=N1[2]))
                self._atoms.append(Atom(name="HH21",x=N2[0],y=N2[1],z=N2[2]))

                # the following lines assume that NH2 is closer to CD
                # than NH1 is however, some structures aren't labeled
                # that way, and so either N1 or N2 could be the correct
                # location for HE
                N1,N2 = planar_hydrogens(self.centers["NH1"],self.centers["CZ"],self.centers["NE"])
                self._atoms.append(Atom(name="HE",x=N1[0],y=N1[1],z=N1[2]))

                N1,N2 = pyramidal_hydrogens(self.centers["CG"],self.centers["CD"],self.centers["NE"])
                self._atoms.append(Atom(name="HD3",x=N1[0],y=N1[1],z=N1[2]))
                self._atoms.append(Atom(name="HD2",x=N2[0],y=N2[1],z=N2[2]))

                N1,N2 = pyramidal_hydrogens(self.centers["CB"],self.centers["CG"],self.centers["CD"])
                self._atoms.append(Atom(name="HG2",x=N1[0],y=N1[1],z=N1[2]))
                self._atoms.append(Atom(name="HG3",x=N2[0],y=N2[1],z=N2[2]))

                N1,N2 = pyramidal_hydrogens(self.centers["CA"],self.centers["CB"],self.centers["CG"])
                self._atoms.append(Atom(name="HB2",x=N1[0],y=N1[1],z=N1[2]))
                self._atoms.append(Atom(name="HB3",x=N2[0],y=N2[1],z=N2[2]))

                N1,N2 = pyramidal_hydrogens(self.centers["C"],self.centers["CA"],self.centers["CB"])
                self._atoms.append(Atom(name="HA",x=N2[0],y=N2[1],z=N2[2]))

            elif self.sequence == "LYS":

                N1,N2 = planar_hydrogens(self.centers["CD"],self.centers["CE"],self.centers["NZ"],NHBondLength)
                self._atoms.append(Atom(name="HZ3",x=N1[0],y=N1[1],z=N1[2]))

                N1,N2 = pyramidal_hydrogens(self.centers["CG"],self.centers["CD"],self.centers["CE"])
                self._atoms.append(Atom(name="HD2",x=N1[0],y=N1[1],z=N1[2]))
                self._atoms.append(Atom(name="HD3",x=N2[0],y=N2[1],z=N2[2]))

                N1,N2 = pyramidal_hydrogens(self.centers["CB"],self.centers["CG"],self.centers["CD"])
                self._atoms.append(Atom(name="HG2",x=N1[0],y=N1[1],z=N1[2]))
                self._atoms.append(Atom(name="HG3",x=N2[0],y=N2[1],z=N2[2]))

                N1,N2 = pyramidal_hydrogens(self.centers["CD"],self.centers["CE"],self.centers["NZ"])
                self._atoms.append(Atom(name="HE2",x=N1[0],y=N1[1],z=N1[2]))
                self._atoms.append(Atom(name="HE3",x=N2[0],y=N2[1],z=N2[2]))

                N1,N2 = pyramidal_hydrogens(self.centers["CA"],self.centers["CB"],self.centers["CG"])
                self._atoms.append(Atom(name="HB2",x=N1[0],y=N1[1],z=N1[2]))
                self._atoms.append(Atom(name="HB3",x=N2[0],y=N2[1],z=N2[2]))

                N1,N2 = pyramidal_hydrogens(self.centers["C"],self.centers["CA"],self.centers["CB"])
                self._atoms.append(Atom(name="HA",x=N2[0],y=N2[1],z=N2[2]))

                N1,N2 = planar_hydrogens(self.centers["CD"],self.centers["HD3"],self.centers["NZ"])
                self._atoms.append(Atom(name="HZ2",x=N1[0],y=N1[1],z=N1[2]))

        except:
            print self.unit_id(), "Adding hydrogens failed"


    def transform(self, transform_matrix):
        """Create a new component from "self" by applying the 4x4 transformation
        matrix. This does not keep the rotation matrix if any,
        but will keep any added hydrogens.

        :transform_matrix: The 4x4 transformation matrix to apply.
        :returns: A new Component with the same properties except with
        transformed coordinates.
        """

        atoms = [atom.transform(transform_matrix) for atom in self.atoms()]
        comp = Component(atoms, pdb=self.pdb,
                         model=self.model,
                         type=self.type,
                         chain=self.chain,
                         symmetry=self.symmetry,
                         sequence=self.sequence,
                         number=self.number,
                         index=self.index,
                         insertion_code=self.insertion_code,
                         alt_id=self.alt_id,
                         polymeric=self.polymeric,
                         inferhydrogens=False)
        return comp

<<<<<<< HEAD
    def translate_rotate_component(self, component):
        """Translate and rotate the atoms in component according to
        the translation and rotation that will bring self to standard
        position at the origin.
        :param Component residue:  the residue to move
        :returns Component newcomp
        """
=======
    def translate_rotate(self, residue):
        reference = self.centers["base"]
        rotation = self.rotation_matrix
        for atom in residue.atoms():
            atom_coord = atom.coordinates()
            dist_translate = np.subtract(atom_coord, reference)
            dist_aa_matrix = np.matrix(dist_translate)
            rotated_atom = dist_aa_matrix * rotation
            coord_array = np.array(rotated_atom)
            a = coord_array.flatten()
            transformed_coord = a.tolist()
        return transformed_coord
>>>>>>> 4383660a

        atoms = [self.translate_rotate_atom(atom) for atom in component.atoms()]
        newcomp = Component(atoms, pdb=component.pdb,
                         model=component.model,
                         type=component.type,
                         chain=component.chain,
                         symmetry=component.symmetry,
                         sequence=component.sequence,
                         number=component.number,
                         index=component.index,
                         insertion_code=component.insertion_code,
                         alt_id=component.alt_id,
                         polymeric=component.polymeric,
                         inferhydrogens=False)
        return newcomp

    def translate_rotate_atom(self, atom):
        """Translate and rotate atom according to
        the translation and rotation that will bring self to standard
        position at the origin.

        :param Atom atom: The Atom to move.
        :returns Atom: The moved atom.
        """

        atom_coord = atom.coordinates()
        translated_coord = np.subtract(atom_coord, self.base_center)
        translated_coord_matrix = np.matrix(translated_coord)
        rotated_coord = translated_coord_matrix * self.rotation_matrix
        coord_array = np.array(rotated_coord)
        a = coord_array.flatten()
        x, y, z = a.tolist()
        return Atom(x=x, y=y, z=z,
                    pdb=atom.pdb,
                    model=atom.model,
                    chain=atom.chain,
                    component_id=atom.component_id,
                    component_number=atom.component_number,
                    component_index=atom.component_index,
                    insertion_code=atom.insertion_code,
                    alt_id=atom.alt_id,
                    group=atom.group,
                    type=atom.type,
                    name=atom.name,
                    symmetry=atom.symmetry,
                    polymeric=atom.polymeric)

    def standard_transformation(self):
        """Returns a 4X4 transformation matrix which can be used to transform
        any component to the same relative location as the "self" argument in
        its standard location. If this is not an RNA component then this returns
        None.
        :returns: A numpy array suitable for input to self.transform to produce
        a transformed component.
        """

        if 'base' not in self.centers:
            return None
        base_center = self.centers["base"]
        if len(base_center) == 0:
            return None
        seq = self.sequence
        dist_translate = base_center

        rotation_matrix_transpose = self.rotation_matrix.transpose()

        matrix = np.zeros((4, 4))
        matrix[0:3, 0:3] = rotation_matrix_transpose
        matrix[0:3, 3] = -np.dot(rotation_matrix_transpose, dist_translate)
        matrix[3, 3] = 1.0

        return matrix

    def translate(self, aa_residue):
        if 'base' not in self.centers:
            return None
        rotation = self.rotation_matrix
        for atom in aa_residue:
            dist_translate = np.subtract(atom, self.centers["base"])
            rotated_atom = dist_translate*rotation
            coord_array = np.array(rotated_atom)
            a = coord_array.flatten()
            coord = a.tolist()
        return coord


    def unit_id(self):
        """Compute the unit id of this Component.

        :returns: The unit id.
        """

        return encode({
            'pdb': self.pdb,
            'model': self.model,
            'chain': self.chain,
            'component_id': self.sequence,
            'component_number': self.number,
            'alt_id': self.alt_id,
            'insertion_code': self.insertion_code,
            'symmetry': self.symmetry
        })

    def atoms_within(self, other, cutoff, using=None, to=None, min_number=1):
        """Determine if there are any atoms from another component within some
        distance.

        :other: Another component to compare agains.
        :using: The atoms from this component to compare with.
        :to: The atoms from the other component to compare against.
        :cutoff: The distances atoms must be within. Default 4.0
        """

        kw1 = {}
        if using:
            kw1['name'] = using

        kw2 = {}
        if to:
            kw2['name'] = to

        n = 0
        for atom1 in self.atoms(**kw1):
            for atom2 in other.atoms(**kw2):
                if atom1.distance(atom2) <= abs(cutoff):
                    n = n+1

        if n >= min_number:
            return True

    def distance(self, other, using='*', to='*'):
        """Compute a center center distance between this and another component.

        :other: The other component to get distance to.
        :using: A list of atom names to use for this component. Defaults to '*'
        meaning all atoms.
        :to: A list of atoms names for the second component. Defaults to '*'
        meaning all atoms.
        :returns: The distance between the two centers.
        """
        coordinates = self.centers[using]
        other_coord = other.centers[to]
        distance = np.subtract(coordinates, other_coord)
        return np.linalg.norm(distance)

    def __len__(self):
        """Compute the length of this Component. This is the number of atoms in
        this residue.

        :returns: The number of atoms.
        """
        return len(self._atoms)

    def __eq__(self, other):
        return isinstance(other, Component) and \
            self.pdb == other.pdb and \
            self.model == other.model and \
            self.chain == other.chain and \
            self.symmetry == other.symmetry and \
            self.sequence == other.sequence and \
            self.number == other.number and \
            self.insertion_code == other.insertion_code and \
            self.alt_id == other.alt_id

    def __repr__(self):
        return '<Component %s>' % self.unit_id()

    def angle_between_normals(self, aa_residue):
        vec1 = self.normal_calculation()
        vec2 = aa_residue.normal_calculation()
        return angrot.angle_between_planes(vec1, vec2)

    def normal_calculation(self):
        key = self.sequence
        P1 = self.centers[defs.planar_atoms[key][0]]
        P2 = self.centers[defs.planar_atoms[key][1]]
        P3 = self.centers[defs.planar_atoms[key][2]]
        vector = np.cross((P2 - P1), (P3-P1))
        return vector

    def enough_hydrogen_bonds(self, second, min_distance=4, min_bonds=2):
        """Calculates atom to atom distance of part "aa_part" of neighboring
        amino acids of type "aa" from each atom of base. Only returns a pair
        of aa/nt if two or more atoms are within the cutoff distance.
        """

        HB_atoms = set(['N', 'NH1','NH2','NE','NZ','ND1','NE2','O','OD1','OE1','OE2', 'OG', 'OH'])
        n = 0
        base_seq = self.sequence()
        for base_atom in self.atoms(name=defs.NAbaseheavyatoms[base_seq]):
            for aa_atom in second.atoms(name=defs.aa_fg[second.sequence]):
                distance = np.subtract(base_atom.coordinates(), aa_atom.coordinates())
                distance = np.linalg.norm(distance)
                if distance <= min_distance and aa_atom.name in HB_atoms:
                    n = n + 1
                    if n > min_bonds:
                        return True
        return False

    def stacking_tilt(aa_residue, aa_coordinates):
        baa_dist_list = []

        for aa_atom in aa_residue.atoms(name=defs.aa_fg[aa_residue.sequence]):
            key = aa_atom.name
            aa_z = aa_coordinates[key][2]
            baa_dist_list.append(aa_z)
        max_baa = max(baa_dist_list)
        min_baa = min(baa_dist_list)
        diff = max_baa - min_baa
        #print aa_residue.unit_id(), diff
        if diff <= defs.tilt_cutoff[aa_residue.sequence]:
            return "stacked"<|MERGE_RESOLUTION|>--- conflicted
+++ resolved
@@ -142,16 +142,13 @@
             atoms = defs.nt_phosphate[self.sequence]
             self.centers.define('nt_phosphate', atoms)
 
-<<<<<<< HEAD
         # attempt to add sugar and phosphate centers for all modified nucleotides
         if self.sequence in defs.modified_nucleotides:
             atoms = defs.nt_sugar['A']
             self.centers.define('nt_sugar', atoms)
             atoms = defs.nt_phosphate['A']
             self.centers.define('nt_phosphate', atoms)
-            
-=======
->>>>>>> 4383660a
+
         if self.sequence in defs.aa_fg:
             atoms = defs.aa_fg[self.sequence]
             self.centers.define('aa_fg', atoms)
@@ -254,14 +251,6 @@
         try:
             rotation_matrix, fitted, meanR, rmsd, sse, meanS = \
                 besttransformation(R, S)
-<<<<<<< HEAD
-
-            # meanR is the calculated average of the R points
-            # meanS is the calculated average of the S points
-
-        except:
-            print self.unit_id(), "Rotation matrix calculation failed"
-=======
         except:
             if len(R) != len(S):
                 print("%s Rotation matrix calculation failed, sizes %d and %d" % (self.unit_id(),len(R),len(S)))
@@ -272,7 +261,6 @@
             else:
                 print("%s Rotation matrix calculation failed, not sure why" % self.unit_id())
 
->>>>>>> 4383660a
             return None
 
         self.rotation_matrix = rotation_matrix
@@ -402,15 +390,6 @@
                          inferhydrogens=False)
         return comp
 
-<<<<<<< HEAD
-    def translate_rotate_component(self, component):
-        """Translate and rotate the atoms in component according to
-        the translation and rotation that will bring self to standard
-        position at the origin.
-        :param Component residue:  the residue to move
-        :returns Component newcomp
-        """
-=======
     def translate_rotate(self, residue):
         reference = self.centers["base"]
         rotation = self.rotation_matrix
@@ -423,7 +402,14 @@
             a = coord_array.flatten()
             transformed_coord = a.tolist()
         return transformed_coord
->>>>>>> 4383660a
+
+    def translate_rotate_component(self, component):
+        """Translate and rotate the atoms in component according to
+        the translation and rotation that will bring self to standard
+        position at the origin.
+        :param Component residue:  the residue to move
+        :returns Component newcomp
+        """
 
         atoms = [self.translate_rotate_atom(atom) for atom in component.atoms()]
         newcomp = Component(atoms, pdb=component.pdb,
