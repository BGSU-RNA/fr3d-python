# -*- coding: utf-8 -*-
"""
    This program reads one or more CIF files and produces annotations
    of nucleotide-nucleotide interactions.
    Basepairs are annotated with Leontis-Westhof annotations like cWW, tHS.
    Basepairs might also be annotated as "near" with ncWW, ntHS.
    A few basepair categories have "alternative" geometries like acWW, ctWW.
    Alternative geometries are not checked for hydrogen bonds.

    Basic usage:
    python NA_pairwise_interactions.py 4TNA
"""

"""
    Developer notes:
        CC acHS needs a tighter gap requirement, avoid http://rna.bgsu.edu/rna3dhub/display3D/unitid/4V9F|1|0|C|2309,4V9F|1|0|C|2281
        AC cWW needs tigher requirements, avoid http://rna.bgsu.edu/rna3dhub/display3D/unitid/4V9F|1|0|A|2465,4V9F|1|0|C|2396
        AG cWS has near that should be true, see big cluster at http://rna.bgsu.edu/webfr3d/Results/60ca1ea55ae61/60ca1ea55ae61.html

    When fr3d is changed, python setup.py install
"""

import argparse
from collections import defaultdict
import csv
from datetime import datetime
import gzip
import math
import numpy as np
import pickle
import sys
import os
from os import path
from time import time
import urllib

if sys.version_info[0] > 2:
    from urllib import request

# import the version of urlretrieve appropriate to the Python version
if sys.version_info[0] < 3:
    from urllib import urlretrieve as urlretrieve
    from urllib import urlopen
    read_mode = 'rb'
    write_mode = 'w'
else:
    from urllib.request import urlretrieve as urlretrieve
    from urllib.request import urlopen
    read_mode = 'rt'
    write_mode = 'wt'   # write as text

from fr3d.definitions import RNAconnections
from fr3d.definitions import NAbaseheavyatoms
from fr3d.definitions import NAbasehydrogens
from fr3d.definitions import NAbaseatoms
from fr3d.definitions import nt_sugar
from fr3d.definitions import nt_phosphate
from fr3d.definitions import nt_backbone
from fr3d.definitions import aa_connections
from fr3d.definitions import aa_backconnect
from fr3d.definitions import aa_hydrogen_connections
from fr3d.definitions import aa_fg
from fr3d.definitions import aa_linker
from fr3d.definitions import aa_backbone
from fr3d.definitions import tilt_cutoff
from fr3d.definitions import planar_atoms
from fr3d.definitions import HB_donors
from fr3d.definitions import HB_weak_donors
from fr3d.definitions import HB_acceptors
from fr3d.definitions import NAbaseMassiveAndHydrogens
from fr3d.data.components import Component


from fr3d.classifiers.class_limits_2023 import nt_nt_cutoffs   # use latest cutoffs
from fr3d.classifiers.hydrogen_bonds import load_ideal_basepair_hydrogen_bonds
from fr3d.classifiers.hydrogen_bonds import check_hydrogen_bond

#old modified nucleotide mappings
from fr3d.modified_parent_mapping import modified_nucleotides
#Updated modified nucleotide mappings from atom_mappings_refined.txt
from fr3d.data.mapping import modified_base_atom_list,parent_atom_to_modified,modified_atom_to_parent,modified_base_to_parent

# read input and output paths from localpath.py
# note that fr3d.localpath does not synchronize with Git, so you can change it locally to point to your own directory structure
try:
    from fr3d.localpath import outputNAPairwiseInteractions
    from fr3d.localpath import inputPath
except:
    inputPath = ""
    outputNAPairwiseInteractions = ""

nt_nt_screen_distance = 12  # maximum center-center distance to check

HB_donor_hydrogens = {}
HB_donor_hydrogens['A'] = {"N6":["1H6","2H6"], "C2":["H2"], "C8":["H8"], "O2'":[]}
HB_donor_hydrogens['G'] = {"N1":["H1"], "N2":["2H2","1H2"], "C8":["H8"], "O2'":[]}
HB_donor_hydrogens['C'] = {"N4":["1H4","2H4"], "C5":["H5"], "C6":["H6"], "O2'":[]}
HB_donor_hydrogens['U'] = {"N3":["H3"], "C5":["H5"], "C6":["H6"], "O2'":[]}

standard_bases = ['A','C','G','U','DA','DC','DG','DT']

fr3d_classification_version = 'v1'   # temporary, for changes here

nt_reference_point = "base"
atom_atom_min_distance = 5    # minimum distance between atoms in nts to consider them interacting
base_seq_list = []                     # for all nucleic acids, modified or not


def focus_basepair_cutoffs(basepair_cutoffs,interactions):
    """
    Reduce the dictionary of basepair cutoffs to just the pairs
    that need to be annotated in this run.
    """

    focused_basepair_cutoffs = {}

    lower_interactions = set([])

    if interactions:
        for interaction in interactions:
            lower_interactions.add(interaction.lower())
    else:
        # use all available interactions
        for combination in basepair_cutoffs.keys():
            for interaction in basepair_cutoffs[combination]:
                lower_interactions.add(interaction.lower())

    for combination in basepair_cutoffs.keys():
        focused_basepair_cutoffs[combination] = {}
        focused_basepair_cutoffs[combination][1] = {}   # interactions with positive normal
        focused_basepair_cutoffs[combination][-1] = {}  # interactions with negative normal
        for interaction in basepair_cutoffs[combination].keys():
            family = interaction.lower()[0:3]   # take off alternative category a, b, etc.

            if family in lower_interactions:
                subcat = list(basepair_cutoffs[combination][interaction].keys())[0]
                if basepair_cutoffs[combination][interaction][subcat]["normalmin"] > 0:
                    focused_basepair_cutoffs[combination][1][interaction] = {}   # interactions with positive normal
                    for subcategory in basepair_cutoffs[combination][interaction]:
                        focused_basepair_cutoffs[combination][1][interaction][subcategory] = basepair_cutoffs[combination][interaction][subcategory]

                else:
                    focused_basepair_cutoffs[combination][-1][interaction] = {}   # interactions with negative normal
                    for subcategory in basepair_cutoffs[combination][interaction]:
                        focused_basepair_cutoffs[combination][-1][interaction][subcategory] = basepair_cutoffs[combination][interaction][subcategory]

    """
    # check how this worked
    for combination in focused_basepair_cutoffs:
        for normal in focused_basepair_cutoffs[combination]:
            for interaction in focused_basepair_cutoffs[combination][normal]:
                for subcategory in focused_basepair_cutoffs[combination][normal][interaction]:
                    print(combination, normal, interaction, subcategory, focused_basepair_cutoffs[combination][normal][interaction][subcategory])
                    pass
    """

    return focused_basepair_cutoffs

def myTimer(state,data={}):

    # add elapsed time to the current state of the timer
    if "currentState" in data:
        currentState = data["currentState"]
        data[currentState] += time() - data["lastTime"]

    if state == "summary":
        total = 0.000000000001
        for state in data["allStates"]:
            if not state == "lastTime" and not state == "currentState":
                total += data[state]

        print("Summary of time taken:")
        for state in data["allStates"]:
            if not state == "lastTime" and not state == "currentState":
                print("%-31s: %10.3f seconds %10.3f minutes %10.3f%% of total" % (state,data[state],data[state]/60,100*data[state]/total))

        print("%-31s: %10.3f seconds %10.3f minutes %10.3f%% of total" % ("Total",total,total/60,100))


    elif not state in data:
        data[state] = 0
        # keep track of states and the order in which they were seen
        if "allStates" in data:
            data["allStates"].append(state)
        else:
            data["allStates"] = [state]

    # change to the state just starting now
    data["currentState"] = state
    data["lastTime"] = time()

    return data


def load_structure(filename,pdbid=""):
    """
    filename is the full path to a .pdb or .cif file
    pdbid is like a 4-character PDB identifier, but could be other lengths
    """

    if not pdbid:
        path,pdbid = os.path.split(filename)
        pdbid = pdbid.replace(".cif","").replace(".pdb","").replace(".gz","")

    message = []
    original_filename = filename

    # look for the file, possibly with extensions
    if os.path.exists(filename):
        pass
    elif os.path.exists(filename+".cif.gz"):
        filename = filename + ".cif.gz"
    elif os.path.exists(filename+".cif"):
        filename = filename + ".cif"
    elif os.path.exists(filename+".pdb.gz"):
        filename = filename + ".pdb.gz"
    elif os.path.exists(filename+".pdb"):
        filename = filename + ".pdb"

    # if still not available, try to download from PDB and save locally
    # download .gz version when possible for speed and to save disk space
    if not os.path.exists(filename):
        if filename.lower().endswith('.cif.gz'):
            download_id = pdbid + '.cif.gz'
        elif filename.lower().endswith('.cif'):
            download_id = pdbid + '.cif.gz'
            filename = filename + ".gz"
        elif filename.lower().endswith('.pdb.gz'):
            download_id = pdbid + '.pdb'
            filename = filename.rstrip('.gz')  # remove .gz because *.pdb.gz is not availble from PDB
        elif filename.lower().endswith('.pdb'):
            download_id = pdbid + '.pdb'
        else:
            download_id = pdbid + '.cif.gz'
            filename = filename + '.cif.gz'

        url = "http://files.rcsb.org/download/%s" % download_id

        try:
            urlretrieve(url, filename)
        except:
            message.append("Code is not clever enough to find or download %s" % original_filename)
            return None, message

        # TODO: detect when this downloads an error file instead; current code is clumsy
        try:
            with open(filename,read_mode) as f:
                lines = f.read()

            if "404 Not Found" in lines:
                message.append("Not able to download %s from %s" % (download_id,url))
                if os.path.exists(filename):
                    os.remove(filename)
                message.append("Code is not clever enough to find or download %s" % original_filename)
                return None, message
        except:
            message.append("Downloaded %s from %s" % (download_id,url))

    # read the file from the disk
    try:
        rm = read_mode
        if filename.lower().endswith('.cif.gz'):
            with gzip.open(filename, rm) as raw:
                from fr3d.cif.reader import Cif
                structure = Cif(raw).structure()
        elif filename.lower().endswith('.cif'):
            with open(filename, rm) as raw:
                from fr3d.cif.reader import Cif
                structure = Cif(raw).structure()
        elif filename.lower().endswith('.pdb.gz'):
            with gzip.open(filename, rm) as raw:
                from fr3d.pdb.pdb_reader import PDBStructure
                structure = PDBStructure(pdbid,raw).structures()
                message.append("No symmetry operators applied to .pdb files")
        elif filename.lower().endswith('.pdb'):
            with open(filename, rm) as raw:
                from fr3d.pdb.pdb_reader import PDBStructure
                structure = PDBStructure(pdbid,raw).structures()
                message.append("No symmetry operators applied to .pdb files")

        message.append("Loaded " + filename)
        return structure, message

    except TypeError:
        rm = 'r'      # needed on Ubuntu
        if filename.lower().endswith('.cif.gz'):
            with gzip.open(filename, rm) as raw:
                from fr3d.cif.reader import Cif
                structure = Cif(raw).structure()
        elif filename.lower().endswith('.cif'):
            with open(filename, rm) as raw:
                from fr3d.cif.reader import Cif
                structure = Cif(raw).structure()
        elif filename.lower().endswith('.pdb.gz'):
            with gzip.open(filename, rm) as raw:
                from fr3d.pdb.pdb_reader import PDBStructure
                structure = PDBStructure(pdbid,raw).structures()
                print("  No symmetry operators applied to .pdb files")
        elif filename.lower().endswith('.pdb'):
            with open(filename, rm) as raw:
                from fr3d.pdb.pdb_reader import PDBStructure
                structure = PDBStructure(pdbid,raw).structures()
                print("  No symmetry operators applied to .pdb files")

        message.append("Loaded " + filename)
        return structure, message

    except Exception as ex:
        message.append("Could not load %s due to exception %s: %s" % (filename,type(ex).__name__,ex))
        if type(ex).__name__ == "TypeError":
            message.append("See suggestions in the fr3d-python Readme file")
        return None, message

    message.append("Could not load %s" % (filename))
    return None, message


def build_atom_to_unit_part_list():

    atom_to_part_list = defaultdict(lambda: "unknown")

    for base in NAbaseheavyatoms.keys():
        for atom in NAbaseheavyatoms[base]:
            atom_to_part_list[(base,atom)] = "base"
        for atom in NAbasehydrogens[base]:
            atom_to_part_list[(base,atom)] = "base"
        for atom in nt_phosphate[base]:
            atom_to_part_list[(base,atom)] = "nt_phosphate"
        for atom in nt_sugar[base]:
            atom_to_part_list[(base,atom)] = "nt_sugar"

    for aa in aa_backbone.keys():
        for atom in aa_backbone[aa]:
            atom_to_part_list[(aa,atom)] = "aa_backbone"
        for atom in aa_linker[aa]:
            atom_to_part_list[(aa,atom)] = "aa_linker"
        for atom in aa_fg[aa]:
            atom_to_part_list[(aa,atom)] = "aa_fg"

#    print(atom_to_part_list)

    return atom_to_part_list


def make_nt_cubes_full(bases, screen_distance_cutoff, nt_reference="base"):
    """
    Builds cubes with side length screen_distance_cutoff
    using nt_reference as the point for each nucleotide.
    Cubes are named by a rounded value of x,y,z and by model.
    All 26 neighboring cubes are generated.
    """

    # build a set of cubes and record which bases are in which cube
    # also record which other cubes are neighbors of each cube
    baseCubeList = {}
    baseCubeNeighbors = {}

    # build a set of cubes and record which bases are in which cube
    for base in bases:
        center = base.centers[nt_reference]  # chosen reference point
        if len(center) == 3:
            x = math.floor(center[0]/screen_distance_cutoff)
            y = math.floor(center[1]/screen_distance_cutoff)
            z = math.floor(center[2]/screen_distance_cutoff)
            model = base.model
            key = "%d,%d,%d,%s" % (x,y,z,model)
            if key in baseCubeList:
                baseCubeList[key].append(base)
            else:
                baseCubeList[key] = [base]
                baseCubeNeighbors[key] = []
                for a in [-1,0,1]:
                    for b in [-1,0,1]:
                        for c in [-1,0,1]:
                            k = "%d,%d,%d,%s" % (x+a,y+b,z+c,model)
                            baseCubeNeighbors[key].append(k)

    return baseCubeList, baseCubeNeighbors


def make_nt_cubes_half(bases, screen_distance_cutoff, nt_reference="base"):
    """
    Builds cubes with side length screen_distance_cutoff
    using nt_reference as the point for each nucleotide.
    Cubes are named by a rounded value of x,y,z and by model.
    Only 13 neighboring cubes are generated, so each pair
    of nucleotides will only be generated once.
    """

    # build a set of cubes and record which bases are in which cube
    # also record which other cubes are neighbors of each cube
    baseCubeList = {}
    baseCubeNeighbors = {}
    # build a set of cubes and record which bases are in which cube
    for base in bases:
        center = base.centers[nt_reference]  # chosen reference point
        if len(center) == 3:
            x = math.floor(center[0]/screen_distance_cutoff)
            y = math.floor(center[1]/screen_distance_cutoff)
            z = math.floor(center[2]/screen_distance_cutoff)
            model = base.model
            key = "%d,%d,%d,%s" % (x,y,z,model)
            if key in baseCubeList:
                baseCubeList[key].append(base)
            else:
                baseCubeList[key] = [base]
                baseCubeNeighbors[key] = []
                # same cube and 13 neighbors, no two in opposite directions
                cubes = [[0, 0, 0], [0, 0, 1], [0, 1, 0], [0, 1, 1], [0, 1, -1], [1, 0, 0], [1, 0, 1], [1, 0, -1], [1, 1, 0], [1, 1, 1], [1, 1, -1], [1, -1, 0], [1, -1, 1], [1, -1, -1]]
                for a,b,c in cubes:
                    k = "%d,%d,%d,%s" % (x+a,y+b,z+c,model)
                    baseCubeNeighbors[key].append(k)

    return baseCubeList, baseCubeNeighbors


def reverse_edges(inter):

    if len(inter) == 2:
        rev = inter
    elif len(inter) == 3:
        rev = inter[0] + inter[2] + inter[1]
    elif len(inter) == 4 and inter[0] == 'n':            # like ntSH
        rev = inter[0] + inter[1] + inter[3] + inter[2]
    elif len(inter) == 4:                                # like tSHa
        rev = inter[0] + inter[2] + inter[1] + inter[3]
    elif len(inter) == 5:
        rev = inter[0] + inter[1] + inter[3] + inter[2] + inter[4]
    else:
        rev = inter[0:(len(inter)-2)] + inter[len(inter)-1] + inter[len(inter)-2]

    return rev

def makeListOfNtIndices(baseCubeList, baseCubeNeighbors):
    """This function returns a sorted list of all the nts indices in ascending order.
    It was added as a method to be able to extract information about the O3' atom of the previous nucleotide"""
    lastNT = {}
    for nt1key in baseCubeList:                         # key to first cube
        for nt2key in baseCubeNeighbors[nt1key]:        # key to each potential neighboring cube, including the first
            if nt2key in baseCubeList:                  # if this cube was actually made
                for nt1 in baseCubeList[nt1key]:
                    if nt1.index not in lastNT:
                        lastNT[nt1.index] = nt1
    return(lastNT)

def annotate_nt_nt_interactions(bases, center_center_distance_cutoff, baseCubeList, baseCubeNeighbors, categories, focused_basepair_cutoffs, ideal_hydrogen_bonds, timerData, get_datapoint = False):
    """
    loop through nt cubes, loop through neighboring nt cubes,
    then loop through bases in the two cubes,
    screening distances between them, then annotating interactions
    When get_datapoint is True, collect data about each pair to pass back
    """

    count_pair = 0
    ntDict = []

    interaction_to_pair_list = defaultdict(list) # map interaction to list of pairs
    category_to_interactions = defaultdict(set)  # map category to list of observed interactions

    pair_to_data = defaultdict(dict)             # place to record data for diagnostic purposes

    max_center_center_distance = 0     # record the largest screening distance for which an interaction is found

    basepair_set = set(['A,A','A,C','A,G','A,U','C,C','G,C','C,U','G,G','G,U','U,U','A,DT','C,DT','G,DT','DT,DT'])

<<<<<<< HEAD
    #used to identify last nt in chain for backbone interactions
=======
    # only do this once, for all nucleotides
>>>>>>> 14077017
    ntDict = makeListOfNtIndices(baseCubeList, baseCubeNeighbors)

    for nt1key in baseCubeList:                         # key to first cube
        for nt2key in baseCubeNeighbors[nt1key]:        # key to each potential neighboring cube, including the first
            if nt2key in baseCubeList:                  # if this cube was actually made
                for nt1 in baseCubeList[nt1key]:        # first nt of a potential pair

                    if len(nt1.centers["base"]) < 3:
                        print("  Missing base center for %s" % nt1.unit_id())
                        print(nt1.centers["base"])
                        continue

                    parent1 = get_parent(nt1.sequence)   # map modified nts to parent nt
                    gly1 = get_glycosidic_atom_coordinates(nt1,parent1)

                    if len(gly1) < 3:
                        print("  Missing glycosidic atom for %s" % nt1.unit_id())
                        continue

                    number1 = nt1.number                 # nucleotide number

                    for nt2 in baseCubeList[nt2key]:           # second nt of a potential pair
                        # only consider each nt1, nt2 pair in one direction
                        # Those in different cubes only occur once
                        # Those from the same cube need a way to select just one pair
                        if nt1key == nt2key:
                            if nt1.chain > nt2.chain:
                                continue
                            elif nt1.chain == nt2.chain and nt1.index > nt2.index:
                                continue

                        if len(nt2.centers["base"]) < 3:
                            print("  Missing base center for %s" % nt2.unit_id())
                            print(nt2.centers["base"])
                            continue

                        # vector displacement between base centers
                        displacement = abs(nt2.centers["base"]-nt1.centers["base"]) # center-center

                        # quick screens for base centers being too far apart
                        if displacement[0] > center_center_distance_cutoff or \
                           displacement[1] > center_center_distance_cutoff or \
                           displacement[2] > center_center_distance_cutoff:
                            continue

                        # avoid comparing alternate coordinates of the same nucleotide
                        # check in the order most likely to terminate the fastest
                        if number1 == nt2.number:
                            if nt1.sequence == nt2.sequence:
                                if nt1.chain == nt2.chain:
                                    if nt1.symmetry == nt2.symmetry:
                                        if nt1.insertion_code == nt2.insertion_code:
                                            if nt1.alt_id != nt2.alt_id:
                                                #print("Skipping pair of alternate coordinates", (nt1.unit_id(),nt2.unit_id()))
                                                continue

                        # calculate actual center-center distance, screen
                        center_center_distance = np.linalg.norm(displacement)

                        # base centers are too far apart to interact, screen them out
                        if center_center_distance > center_center_distance_cutoff:
                            continue

                        # some structures have overlapping nucleotides, screen, those out
                        if center_center_distance < 2:
                            continue

                        unit_id_pair = (nt1.unit_id(),nt2.unit_id())  # tuple for these nucleotides in this order
                        reversed_pair = (nt2.unit_id(),nt1.unit_id())

                        parent2 = get_parent(nt2.sequence)
                        parent_pair = parent1 + "," + parent2
                        parent_pair_reversed = parent2 + "," + parent1

                        marked_coplanar = False

                        # store data for diagnostics, if requested
                        if get_datapoint:
                            datapoint12 = {}
                            datapoint12['center_center_distance'] = center_center_distance
                            datapoint12['nt1_seq'] = nt1.sequence
                            datapoint12['nt2_seq'] = nt2.sequence
                            datapoint12['nt1_parent'] = parent1
                            datapoint12['nt2_parent'] = parent2
                            datapoint12['url'] = "http://rna.bgsu.edu/rna3dhub/display3D/unitid/%s,%s" % (nt1.unit_id(),nt2.unit_id())

                            datapoint21 = {}
                            datapoint21['center_center_distance'] = center_center_distance
                            datapoint21['nt1_seq'] = nt2.sequence
                            datapoint21['nt2_seq'] = nt1.sequence
                            datapoint21['nt1_parent'] = parent2
                            datapoint21['nt2_parent'] = parent1
                            datapoint21['url'] = "http://rna.bgsu.edu/rna3dhub/display3D/unitid/%s,%s" % (nt2.unit_id(),nt1.unit_id())

                        else:
                            datapoint12 = None
                            datapoint21 = None

                        # check base to oxygen stack; always base first, oxygen second
                        if 'sO' in categories.keys():
                            timerData = myTimer("Check base oxygen stack",timerData)
                            interaction, datapoint12, interaction_reversed = check_base_oxygen_stack_rings(nt1,nt2,parent1,datapoint12)

                            if len(interaction) > 0:
                                count_pair += 1
                                interaction_to_pair_list[interaction].append(unit_id_pair)
                                interaction_to_pair_list[interaction_reversed].append(reversed_pair)
                                max_center_center_distance = max(max_center_center_distance,center_center_distance)  # for setting optimally
                                category_to_interactions['sO'].add(interaction)
                                category_to_interactions['sO'].add(interaction_reversed)

                            interaction, datapoint21, interaction_reversed = check_base_oxygen_stack_rings(nt2,nt1,parent2,datapoint21)

                            if len(interaction) > 0:
                                count_pair += 1
                                interaction_to_pair_list[interaction].append(reversed_pair)
                                interaction_to_pair_list[interaction_reversed].append(unit_id_pair)
                                max_center_center_distance = max(max_center_center_distance,center_center_distance)  # for setting optimally
                                category_to_interactions['sO'].add(interaction)
                                category_to_interactions['sO'].add(interaction_reversed)

                        if 'stacking' in categories.keys():
                            timerData = myTimer("Check base base stack", timerData)
                            interaction, datapoint12, interaction_reversed = check_base_base_stacking(nt1, nt2, parent1, parent2, datapoint12)

                            if len(interaction) > 0:
                                count_pair += 1
                                interaction_to_pair_list[interaction].append(unit_id_pair)
                                max_center_center_distance = max(max_center_center_distance,center_center_distance)  # for setting optimally
                                category_to_interactions['stacking'].add(interaction)
                                category_to_interactions['stacking'].add(interaction_reversed)

                        if 'backbone' in categories.keys(): #annotate base phosphate and base ribose interactions
                            timerData = myTimer("Check backbone interactions", timerData)
<<<<<<< HEAD
                            #you need the O3' atom of the last nucleotide and this dict will help you get that component.
                            try:
                                if nt1.index - 1 > 0:
                                    lastNT = ntDict[nt1.index-1] 
                                else:
                                    lastNT = None # doesn't have one. Will need adjusted
                                if nt2.index - 1 > 0:
=======
                            if nt1.index -1 > 0:
                                try:
                                    lastNT = ntDict[nt1.index-1] #you need the O3' atom of the last nucleotide and this dict will help you get that component.
                                except:
                                    lastNT = ntDict[nt1.index]
                            else:
                                lastNT = ntDict[nt1.index] # doesn't have one. Will need adjusted
                            if nt2.index - 1 > 0:
                                try:
>>>>>>> 14077017
                                    lastNT2 = ntDict[nt2.index-1]
                                else:
                                    lastNT2 = None
                            except: 
                                lastNT2 = None
                            
                            # this is not checking for self interactions, but is capable of doing that. Should be done in NA_unit_annotation.py
                            interactionbPh, interactionbR, datapoint12 = check_base_backbone_interactions(nt1, nt2, lastNT, lastNT2, parent1, parent2, datapoint12)
                            # maybe self interactions should be checked here, or maybe in unit_annotation
                            if interactionbPh and len(interactionbPh) > 0:
                                count_pair += 1
                                interaction_to_pair_list[interactionbPh].append(unit_id_pair)
                                category_to_interactions['bPh'].add(interactionbPh)
                            # if len(interactionbR) > 0:
                            #     count_pair += 1
                            #     interaction_to_pair_list[interactionbR].append(unit_id_pair)
                            #     category_to_interactions['backbone'].add(interactionbPh)

                            #     max_center_center_distance = max(max_center_center_distance,center_center_distance)  # for setting optimally


                        gly2 = get_glycosidic_atom_coordinates(nt2,parent2)
                        if len(gly2) < 3:
                            print("  Missing glycosidic atom for %s" % nt2.unit_id())
                            continue

                        # always annotate cWW basepairs to be able to calculate crossing numbers
                        # check coplanar and basepairing for bases in specific orders
                        # AA, CC, GG, UU will be checked in both nucleotide orders, that's OK
                        if parent_pair in basepair_set:

                            pair_data = {}
                            pair_data["glycosidic_displacement"] = np.subtract(gly2,gly1)
                            # vector from origin to nt2 when standardized
                            pair_data["displ12"] = np.dot(pair_data["glycosidic_displacement"],nt1.rotation_matrix)

                            if 'coplanar' in categories.keys():
                                timerData = myTimer("Check coplanar",timerData)
                                pair_data, datapoint12 = check_coplanar(nt1,nt2,pair_data,datapoint12)

                                # annotate coplanar relationship
                                if pair_data['coplanar']:
                                    count_pair += 1
                                    interaction_to_pair_list['cp'].append(unit_id_pair)
                                    category_to_interactions['coplanar'].add('cp')
                                    marked_coplanar = True

                            timerData = myTimer("Check basepairing",timerData)

                            cutoffs = focused_basepair_cutoffs[parent1+","+parent2]
                            hydrogen_bonds = ideal_hydrogen_bonds[parent1+","+parent2]
                            interaction12, subcategory12, datapoint12 = check_basepair_cutoffs(nt1,nt2,pair_data,cutoffs,hydrogen_bonds,datapoint12)

                            # record basepairs made by modified nucleotides
                            if False and len(interaction) > 0 and not (nt1.sequence in standard_bases and nt2.sequence in standard_bases):
                                print('%s\t%s\t%s\t%s\t%s\t%s\t=hyperlink("http://rna.bgsu.edu/rna3dhub/display3D/unitid/%s,%s")' % (nt1.sequence,interaction[0],nt2.sequence,nt1.unit_id(),nt2.unit_id(),interaction,nt1.unit_id(),nt2.unit_id()))
                                try:
                                    with open('C:/Users/zirbel/Documents/FR3D/Modified Nucleotides/list.txt','a') as file:
                                        file.write('%s\t%s\t%s\t%s\t%s\t%s\t=hyperlink("http://rna.bgsu.edu/rna3dhub/display3D/unitid/%s,%s")\n' % (nt1.sequence,interaction[0],nt2.sequence,nt1.unit_id(),nt2.unit_id(),interaction,nt1.unit_id(),nt2.unit_id()))
                                except:
                                    pass

                            if False and len(interaction12) > 1:
                                print("  Identified parents as %s and %s" % (parent1,parent2))
                                print("  Found %s interaction between %-18s and %-18s" % (interaction12,nt1.unit_id(),nt2.unit_id()))
                                print("  Gap value %0.8f" % pair_data["gap12"])
                                print("  Coplanar Boolean %s" % pair_data["coplanar"])
                                if 'coplanar_value' in pair_data and pair_data["coplanar_value"]:
                                    print("  Coplanar value %0.8f" % pair_data["coplanar_value"])
                                print("  http://rna.bgsu.edu/rna3dhub/display3D/unitid/%s,%s" % (nt1.unit_id(),nt2.unit_id()))
                                print("")

                            if len(interaction12) > 0:
                                count_pair += 1
                                max_center_center_distance = max(max_center_center_distance,center_center_distance)

                                interaction_to_pair_list[interaction12].append(unit_id_pair)

                                if interaction12[0] in ["c","t"] or interaction12[1] in ["c","t"]:
                                    interaction12_reversed = reverse_edges(interaction12)
                                else:
                                    interaction12_reversed = ""

                                if not interaction12 in category_to_interactions['basepair']:
                                    category_to_interactions['basepair'].add(interaction12)
                                    category_to_interactions['basepair_detail'].add(interaction12)

                                    # record certain interactions in reversed direction as well
                                    if interaction12[0] in ["c","t","a"] or interaction12[1] in ["c","t","a"]:
                                        category_to_interactions['basepair'].add(interaction12_reversed)
                                        category_to_interactions['basepair_detail'].add(interaction12_reversed)

                        else:
                            interaction12 = ""
                            interaction12_reversed = ""

                        # check pair in the other order
                        if parent_pair_reversed in basepair_set:

                            pair_data = {}
                            pair_data["glycosidic_displacement"] = np.subtract(gly1,gly2)
                            # vector from origin to nt2 when standardized
                            pair_data["displ12"] = np.dot(pair_data["glycosidic_displacement"],nt2.rotation_matrix)

                            if 'coplanar' in categories.keys():
                                timerData = myTimer("Check coplanar",timerData)
                                pair_data, datapoint21 = check_coplanar(nt2,nt1,pair_data,datapoint21)

                                # annotate coplanar relationship
                                if pair_data['coplanar'] and not marked_coplanar:
                                    count_pair += 1
                                    interaction_to_pair_list['cp'].append(unit_id_pair)
                                    category_to_interactions['coplanar'].add('cp')

                            timerData = myTimer("Check basepairing",timerData)
                            cutoffs = focused_basepair_cutoffs[parent2+","+parent1]
                            hydrogen_bonds = ideal_hydrogen_bonds[parent2+","+parent1]
                            interaction21, subcategory21, datapoint21 = check_basepair_cutoffs(nt2,nt1,pair_data,cutoffs,hydrogen_bonds,datapoint21)

                            if False and len(interaction21) > 1:
                                print("  Identified parents as %s and %s" % (parent2,parent1))
                                print("  Found %s interaction between %-18s and %-18s" % (interaction21,nt2.unit_id(),nt1.unit_id()))
                                print("  Gap value %0.8f" % pair_data["gap12"])
                                print("  Coplanar Boolean %s" % pair_data["coplanar"])
                                if 'coplanar_value' in pair_data and pair_data["coplanar_value"]:
                                    print("  Coplanar value %0.8f" % pair_data["coplanar_value"])
                                print("  http://rna.bgsu.edu/rna3dhub/display3D/unitid/%s,%s" % (nt1.unit_id(),nt2.unit_id()))
                                print("")


                            if len(interaction21) == 0:
                                new_annotation = False
                            elif len(interaction12) == 0:
                                new_annotation = True
                            elif interaction21.lower() == interaction12_reversed.lower(): # tHh = thH
                                new_annotation = False
                                #print("  Matching annotation: %4s and %4s for %s and %s" % (interaction21,interaction12_reversed,nt2.unit_id(),nt1.unit_id()))
                            else:
                                if "n" in interaction12 and "n" in interaction21:
                                    if subcategory12 < subcategory21:
                                        new_annotation = False  # use interaction12 because max_badness is lower
                                    else:
                                        new_annotation = True
                                elif "n" in interaction21:
                                    new_annotation = False      # interaction12 is not null and not near, use that
                                elif "n" in interaction12:
                                    new_annotation = True
                                else:
                                    new_annotation = False      # both are true but they conflict, that would be surprising!

                                conflict_message = "  Conflicting annotation: %4s and %4s for %s and %s\n" % (interaction21,interaction12_reversed,nt2.unit_id(),nt1.unit_id())
                                conflict_message += "  http://rna.bgsu.edu/rna3dhub/display3D/unitid/%s,%s\n" % (nt1.unit_id(),nt2.unit_id())
                                if new_annotation:
                                    conflict_message += "  Using %s\n" % interaction21
                                else:
                                    conflict_message += "  Using %s\n" % interaction12_reversed

                                print(conflict_message)
                                if False and get_datapoint:
                                    with open(os.path.join(outputNAPairwiseInteractions,'conflicting.txt'),'a') as conf:
                                        conf.write(conflict_message+"\n")

                            if new_annotation:
                                count_pair += 1
                                max_center_center_distance = max(max_center_center_distance,center_center_distance)

                                interaction_to_pair_list[interaction21].append(reversed_pair)

                                if not interaction21 in category_to_interactions['basepair']:
                                    category_to_interactions['basepair'].add(interaction21)
                                    category_to_interactions['basepair_detail'].add(interaction21)

                                    # record certain interactions in reversed direction as well
                                    if interaction21[0] in ["c","t"] or interaction21[1] in ["c","t"] or interaction21.endswith("a"):
                                        interaction21_reversed = reverse_edges(interaction21)
                                        category_to_interactions['basepair'].add(interaction21_reversed)
                                        category_to_interactions['basepair_detail'].add(interaction21_reversed)

                        if get_datapoint and datapoint12:
                            pair_to_data[unit_id_pair] = datapoint12

                        if get_datapoint and datapoint21:
                            pair_to_data[reversed_pair] = datapoint21

    print("  Found %d nucleotide-nucleotide interactions" % count_pair)

    if False:
        print("  Maximum screen distance for actual contacts is %8.4f" % max_center_center_distance)

    # calculate and save crossing numbers for each annoated interaction
    timerData = myTimer("Calculate crossing",timerData)
    interaction_to_list_of_tuples = calculate_crossing_numbers(bases,interaction_to_pair_list)

    return interaction_to_list_of_tuples, category_to_interactions, timerData, pair_to_data

def calculate_crossing_numbers(bases,interaction_to_pair_list):
    """
    Identify which cWW pairs are nested.
    Then for each interaction, calculate the number of nested cWW pairs it crosses
    """

    # map unit_id to chain and sequence index
    unit_id_to_index = {}
    chain_to_max_index = defaultdict(lambda: 0)
    for nt in bases:
        unit_id = nt.unit_id()
        fields = unit_id.split("|")
        chain = fields[2]
        unit_id_to_index[unit_id] = (chain,nt.index)
        #print("%s\t%s" % (nt.index,nt.unit_id()))
        chain_to_max_index[chain] = max(chain_to_max_index[chain],nt.index)

    chain_to_cWW_pairs = defaultdict(list)   # separate list for each chain

    # find AU, GC, GU cWW basepairs within each chain
    for interaction in ['cWW','cWw','cwW','acWW','acWw','acwW']:
        for u1,u2 in interaction_to_pair_list[interaction]:
            chain1, index1 = unit_id_to_index[u1]
            chain2, index2 = unit_id_to_index[u2]

            # record AU, GC, GU cWW pairs by index within each chain
            if chain1 == chain2:
                fields = u1.split('|')
                parent1 = get_parent(fields[3])
                fields = u2.split('|')
                parent2 = get_parent(fields[3])

                if parent1+parent2 in ['AU','UA','CG','GC','GU','UG']:
                    if index1 < index2:
                        chain_to_cWW_pairs[chain1].append((index1,index2))
                    else:
                        chain_to_cWW_pairs[chain1].append((index2,index1))

    chain_nested_cWW_endpoints = {}

    # within each chain, sort nested cWW by distance between them
    # starting with the shortest-range pairs, record nested cWW pairs
    # by mapping one index to the other in chain_nested_cWW_endpoints
    for chain in chain_to_cWW_pairs.keys():
        cWW_pairs = sorted(chain_to_cWW_pairs[chain], key=lambda p: (p[1]-p[0],p[0]))

        nested_cWW_endpoints = []

        # at first, each index maps to itself
        for i in range(0,chain_to_max_index[chain]+1):
            nested_cWW_endpoints.append(i)

        # loop over cWW pairs and if no conflict, record as being nested
        for index1,index2 in cWW_pairs:
            # loop over indices within this pair, see if they map outside this pair
            i = index1+1
            while i < index2 and nested_cWW_endpoints[i] > index1 and nested_cWW_endpoints[i] < index2:
                i += 1

            if i == index2:
                # this pair is nested, so record the endpoints

                #print("index1",index1)
                #print("index2",index2)
                #print("list length",len(nested_cWW_endpoints))

                nested_cWW_endpoints[index1] = index2
                nested_cWW_endpoints[index2] = index1
            else:
                #print("cWW pair %s,%s is not nested" % (index1,index2))
                pass

        # record the nested cWW endpoints for this chain
        # might this only result in a pointer and so mixed up lists?
        chain_nested_cWW_endpoints[chain] = nested_cWW_endpoints


    #print('chain_to_max_index.keys()',chain_to_max_index.keys())
    #print('chain_to_cWW_pairs.keys()',chain_to_cWW_pairs.keys())
    #print('chain_nested_cWW_endpoints.keys()',chain_nested_cWW_endpoints.keys())
    interaction_to_list_of_tuples = defaultdict(list)

    # loop over pairs, calculate crossing number
    # record interacting pairs and their crossing number as triples
    for interaction in interaction_to_pair_list.keys():

        if interaction == "":
            continue

        for u1,u2 in interaction_to_pair_list[interaction]:
            chain1,index1 = unit_id_to_index[u1]
            chain2,index2 = unit_id_to_index[u2]

            crossing = 0

            # interactions within the same chain can have non-zero crossing number
            # some chains may not have any cWW pairs, then all interactions are nested
            if chain1 == chain2 and chain1 in chain_nested_cWW_endpoints:
                # put indices in increasing order
                index1,index2 = sorted([index1,index2])

                # count nested cWW that reach outside of [index1,index2]
                for i in range(index1+1,index2):

                    j = chain_nested_cWW_endpoints[chain1][i]

                    if j < index1 or j > index2:
                        crossing += 1

                if False and crossing > 0:
                    print("%-20s and %-20s make %s and have crossing number %d" % (u1,u2,interaction,crossing))

            interaction_to_list_of_tuples[interaction].append((u1,u2,crossing))

            # duplicate certain pairs in reversed order; saves time this way
            if interaction[0] in ["c","t","a"] or interaction in ["s33","s35","s53","s55","cp"]:
                interaction_to_list_of_tuples[reverse_edges(interaction)].append((u2,u1,crossing))
            elif interaction[0:2] in ["nc","nt","na"] or interaction in ["ns33","ns35","ns53","ns55"]:
                interaction_to_list_of_tuples[reverse_edges(interaction)].append((u2,u1,crossing))

    return interaction_to_list_of_tuples

def annotate_covalent_connections(nucleotides, interaction_to_list_of_tuples, category_to_interactions, timerData):
    """
    Loop through bases, sort by model, symmetry, chain, and
    record the distance in the chain between successive
    observed nucleotides.
    """

    nts_to_sort = defaultdict(list)

    # list the nucleotides by model, symmetry, chain, index
    for nt in nucleotides:
        nts_to_sort[(nt.model+" "+nt.symmetry+" "+nt.chain,nt.index)].append(nt.unit_id())

    sorted_keys = sorted(nts_to_sort.keys())

    for i in range(0,len(sorted_keys)-1):
        key1 = sorted_keys[i]
        key2 = sorted_keys[i+1]

        # same model, symmetry, chain
        if key1[0] == key2[0]:
            chain_distance = key2[1]-key1[1]
            for u1 in nts_to_sort[key1]:
                for u2 in nts_to_sort[key2]:
                    interaction = "p_" + str(chain_distance)
                    interaction_to_list_of_tuples[interaction].append((u1,u2,None))
                    category_to_interactions["covalent"].add(interaction)
                    #print("%s\t%s\t%s" % (u1,interaction,u2))

    return interaction_to_list_of_tuples, category_to_interactions, timerData


def annotate_nt_nt_in_structure(structure,categories,focused_basepair_cutoffs={},ideal_hydrogen_bonds={},chains=[],timerData=None,get_datapoint=False):
    """
    This function can be called from the pipeline to annotate a structure
    structure is an output from
    """

    if not focused_basepair_cutoffs:
        focused_basepair_cutoffs = focus_basepair_cutoffs(nt_nt_cutoffs,categories['basepair'])

    if not ideal_hydrogen_bonds:
        ideal_hydrogen_bonds = load_ideal_basepair_hydrogen_bonds()


    if chains:
        bases = structure.residues(chain = chains, type = ["RNA linking","DNA linking"])  # load all RNA/DNA nucleotides
    else:
        bases = structure.residues(type = ["RNA linking","DNA linking"])  # load all RNA/DNA nucleotides

    if not timerData:
        timerData = myTimer("start")

    timerData = myTimer("Building cubes",timerData)
    baseCubeList, baseCubeNeighbors = make_nt_cubes_half(bases, nt_nt_screen_distance, nt_reference_point)
    # annotate nt-nt interactions
    timerData = myTimer("Annotating interactions",timerData)
    interaction_to_list_of_tuples, category_to_interactions, timerData, pair_to_data = annotate_nt_nt_interactions(bases, nt_nt_screen_distance, baseCubeList, baseCubeNeighbors, categories, focused_basepair_cutoffs, ideal_hydrogen_bonds, timerData, get_datapoint)

    # annotate covalent connections
    interaction_to_list_of_tuples, category_to_interactions, timerData = annotate_covalent_connections(bases, interaction_to_list_of_tuples, category_to_interactions, timerData)

    return interaction_to_list_of_tuples, category_to_interactions, timerData, pair_to_data


def get_parent(sequence):
    """
    Look up parent sequence for RNA, DNA, and modified nucleotides
    """

    if sequence in ['A','C','G','U']:
        return sequence
    elif sequence in ['DA','DC','DG']:
        return sequence[1]
    elif sequence == 'DT':
        return sequence
    elif sequence in modified_base_to_parent:
        return modified_base_to_parent[sequence]
    else:
        return None


def translate_rotate_point(nt,point):
    """
    Use the rotation matrix and center of nt to move point into standard position
    """

    translated_coord = np.subtract(point, nt.centers["base"])
    translated_coord_matrix = np.matrix(translated_coord)
    rotated_coord = translated_coord_matrix * nt.rotation_matrix
    coord_array = np.array(rotated_coord)
    a = coord_array.flatten()
    new_point = a.tolist()

    return new_point


def check_base_oxygen_stack_rings(nt1,nt2,parent1,datapoint):
    '''
    Does one of the backbone oxygens of nt2 stack inside a ring on the base of nt1?
    '''

    true_z_cutoff = 3.5
    near_z_cutoff = 3.6
    outside_z_cutoff = (true_z_cutoff + near_z_cutoff)/2

    interaction = ""
    interaction_reversed = ""

    oxygens = ["O2'","O3'","O4'","O5'","OP1","OP2"]
    oxygen_points = []  # list of translated rotated points

    true_found = False
    near_found = False

    zmin = 999    # keep track of oxygen closest to the plane and over a ring

    for oxygen in oxygens:

        oxygen_point = nt2.centers[oxygen]

        if len(oxygen_point) == 3:   # avoid atoms with missing coordinates

            x,y,z = translate_rotate_point(nt1,oxygen_point)  # put into standard orientation

            oxygen_points.append([x,y,z,oxygen])  # store for checking near interactions later

            # exclude impossibly close stacking, for example, from alternate locations of nt atoms
            if abs(z) < 2:
                continue

            ring5 = False
            ring6 = False

            # check z component, then check if projected point is inside a ring
            if abs(z) < near_z_cutoff:
                if parent1 == 'A' or parent1 == 'DA':
                    if -1.302671*x + -0.512161*y + -0.512114 > 0:  # Left of C4-C5
                        if -0.014382*x + -1.379291*y +  0.382370 > 0:  # Left of C5-N7
                            if  1.286593*x + -0.316949*y +  2.517358 > 0:  # Left of N7-C8
                                if  0.833587*x +  1.089911*y +  2.912966 > 0:  # Left of C8-N9
                                    if -0.803127*x +  1.118490*y +  1.147479 > 0:  # Left of N9-C4
                                        ring5 = True
                    else:
                        if  0.363524*x +  1.290539*y +  1.313698 > 0:  # Left of C4-N3
                            if -1.076359*x +  0.793555*y +  2.495722 > 0:  # Left of N3-C2
                                if -1.308429*x + -0.337740*y +  2.633517 > 0:  # Left of C2-N1
                                    if -0.319116*x + -1.301200*y +  1.862429 > 0:  # Left of N1-C6
                                        if  1.037709*x + -0.957315*y +  0.793620 > 0:  # Left of C6-C5
                                            ring6 = True
                elif parent1 == 'C' or parent1 == 'DC':
                    if -0.599253*x +  1.289335*y +  1.686062 > 0:  # Left of N1-C2
                        if -1.378522*x +  0.022802*y +  1.272927 > 0:  # Left of C2-N3
                            if -0.676851*x + -1.128767*y +  1.187225 > 0:  # Left of N3-C4
                                if  0.596389*x + -1.312333*y +  1.653099 > 0:  # Left of C4-C5
                                    if  1.359882*x + -0.033090*y +  2.071781 > 0:  # Left of C5-C6
                                        if  0.698355*x +  1.162053*y +  1.990943 > 0:  # Left of C6-N1
                                            ring6 = True
                elif parent1 == 'G' or parent1 == 'DG':
                    if -1.306197*x + -0.492373*y + -0.896488 > 0:  # Left of C4-C5
                        if -0.023230*x + -1.376606*y +  0.510698 > 0:  # Left of C5-N7
                            if  1.278249*x + -0.337248*y +  2.960145 > 0:  # Left of N7-C8
                                if  0.841883*x +  1.088640*y +  3.089984 > 0:  # Left of C8-N9
                                    if -0.790705*x +  1.117587*y +  0.761380 > 0:  # Left of N9-C4
                                        ring5 = True
                    else:
                        if  0.449709*x +  1.286231*y +  1.337347 > 0:  # Left of C4-N3
                            if -0.992445*x +  0.855594*y +  2.112909 > 0:  # Left of N3-C2
                                if -1.324604*x + -0.362005*y +  2.250906 > 0:  # Left of C2-N1
                                    if -0.533023*x + -1.330285*y +  2.026599 > 0:  # Left of N1-C6
                                        if  1.094166*x + -0.941908*y +  1.272410 > 0:  # Left of C6-C5
                                            ring6 = True
                elif parent1 == 'U':
                    if -0.589251*x +  1.260286*y +  1.716262 > 0:  # Left of N1-C2
                        if -1.384641*x + -0.064970*y +  1.232961 > 0:  # Left of C2-N3
                            if -0.834465*x + -1.135313*y +  1.246706 > 0:  # Left of N3-C4
                                if  0.745842*x + -1.256133*y +  1.824059 > 0:  # Left of C4-C5
                                    if  1.352820*x +  0.018369*y +  2.049668 > 0:  # Left of C5-C6
                                        if  0.709695*x +  1.177761*y +  2.015286 > 0:  # Left of C6-N1
                                            ring6 = True
                elif parent1 == 'DT':
                    if -0.675137*x +  1.198579*y +  2.053967 > 0:  # Left of N1-C2
                        if -1.365448*x + -0.109817*y +  1.633725 > 0:  # Left of C2-N3
                            if -0.742906*x + -1.165341*y +  1.298813 > 0:  # Left of N3-C4
                                if  0.767749*x + -1.221287*y +  1.359137 > 0:  # Left of C4-C5
                                    if  1.338191*x +  0.092630*y +  1.600513 > 0:  # Left of C5-C6
                                        if  0.677551*x +  1.205236*y +  1.959719 > 0:  # Left of C6-N1
                                            ring6 = True

            if ring5 or ring6:
                if abs(z) < true_z_cutoff:
                    true_found = True
                else:
                    near_found = True

                if abs(z) < abs(zmin):       # better than any previous stacking
                    xmin = x
                    ymin = y
                    zmin = z
                    oxygenmin = oxygen
                    if ring5:
                        ringmin = "ring5"
                    else:
                        ringmin = "ring6"

    if true_found:  # over base ring and z value is OK
        if zmin > 0:
            interaction = "s3" + oxygenmin
            interaction_reversed = "s" + oxygenmin + "3"
        else:
            interaction = "s5" + oxygenmin
            interaction_reversed = "s" + oxygenmin + "5"

    elif near_found:  # over a base ring, but z value too large for true
        if zmin > 0:
            interaction = "ns3" + oxygenmin
            interaction_reversed = "ns" + oxygenmin + "3"
        else:
            interaction = "ns5" + oxygenmin
            interaction_reversed = "ns" + oxygenmin + "5"

    else:            # not over a base ring, but maybe close enough

        r2min = 999   # keep track of distance to base center, use the minimum

        for x,y,z,oxygen in oxygen_points:

            nearring5 = False
            nearring6 = False

            # check ellipses only
            if abs(z) < true_z_cutoff:
                if parent1 == 'A' or parent1 == 'DA':
                    if -1.302671*x + -0.512161*y + -0.512114 > 0:  # Left of C4-C5
                        if 1.033454*(x-(-1.138126))**2 + 0.143656*(x-(-1.138126))*(y-(-0.650781)) + (y-(-0.650781))**2 < 2.163590:  # A5 r=0.3
                            nearring5 = True
                    else:
                        if 1.001608*(x-(0.850305))**2 + 0.169100*(x-(0.850305))*(y-(-0.017921)) + (y-(-0.017921))**2 < 2.766745:  # A6 r=0.3
                            nearring6 = True
                elif parent1 == 'C' or parent1 == 'DC':
                    if 0.867183*(x-(-0.298275))**2 + 0.040055*(x-(-0.298275))*(y-(-0.153209)) + (y-(-0.153209))**2 < 2.652492:  # C r=0.3
                        nearring6 = True
                elif parent1 == 'G' or parent1 == 'DG':
                    if -1.306197*x + -0.492373*y + -0.896488 > 0:  # Left of C4-C5
                        if 1.032607*(x-(-1.476126))**2 + 0.129895*(x-(-1.476126))*(y-(-0.541964)) + (y-(-0.541964))**2 < 2.157145:  # G5 r=0.3
                            nearring5 = True
                    else:
                        if 1.082495*(x-(0.521747))**2 + 0.260413*(x-(0.521747))*(y-(0.023305)) + (y-(0.023305))**2 < 2.920747:  # G6 r=0.3
                            nearring6 = True
                elif parent1 == 'DT':
                    if 0.959551*(x-(0.029169))**2 + 0.128151*(x-(0.029169))*(y-(-0.304375)) + (y-(-0.304375))**2 < 2.766276:  # DT r=0.3
                        nearring6 = True
                elif parent1 == 'U':
                    if 0.912164*(x-(-0.302801))**2 + 0.143626*(x-(-0.302801))*(y-(-0.157137)) + (y-(-0.157137))**2 < 2.752991:  # U r=0.3
                        nearring6 = True

            if nearring5 or nearring6:
                near_found = True

                r2 = x**2 + y**2

                if r2 < r2min:       # closer to the base center than other near interactions
                    r2min = r2
                    xmin = x
                    ymin = y
                    zmin = z
                    oxygenmin = oxygen
                    if nearring5:
                        ringmin = "near_ring5"
                    else:
                        ringmin = "near_ring6"

        if near_found:
            if zmin > 0:
                interaction = "ns3" + oxygenmin
                interaction_reversed = "ns" + oxygenmin + "3"
            else:
                interaction = "ns5" + oxygenmin
                interaction_reversed = "ns" + oxygenmin + "5"

    if False and len(interaction) > 0:
        print('%s\t%s\t%s\t%0.4f\t%0.4f\t%0.4f\t\t=hyperlink("http://rna.bgsu.edu/rna3dhub/display3D/unitid/%s,%s")' % (nt1.unit_id(),nt2.unit_id(),interaction,xmin,ymin,zmin,nt1.unit_id(),nt2.unit_id()))

    if datapoint:
        if len(interaction) > 0:
            datapoint['sOx'] = xmin
            datapoint['sOy'] = ymin
            datapoint['sOz'] = zmin
            datapoint['sOring'] = ringmin
            datapoint['sOoxygen'] = oxygenmin
            datapoint['sOinteraction'] = interaction

    return interaction, datapoint, interaction_reversed

def check_convex_hull_atoms(x,y,z, parent):
    """Method to check and see if an atom that has been translated into standard orientation falls within the
    convex hull of a nucleotide base based on the type of nucleotide (A,C,G,U,DT). Numbers Generated From generate_location_checks.py and
    this method was developed for use in the check_base_base_stacking method.
    Takes in two nucleotides coordinates alongside the nucleotide type.
    Returns True if The points fall within the convex hull of the parent1 and returns False Otherwise."""
    near_z_cutoff = 4.5
    inside = False
    if abs(z) < near_z_cutoff:
        if parent == 'A' or parent == 'DA':
            if -2.327244*x +  4.271447*y +  9.515028 > 0:  # Left of H9'-H2
                if -3.832809*x + -2.350503*y + 10.927316 > 0:  # Left of H2-H61
                    if  0.451014*x + -1.690509*y +  5.259508 > 0:  # Left of H61-H62
                        if  4.252574*x + -2.330898*y + 10.447200 > 0:  # Left of H62-H8
                            if  1.456465*x +  2.100463*y +  7.567280 > 0:  # Left of H8-H9'
                                inside = True
        elif parent == 'C' or parent == 'DC':
            if -0.889476*x +  2.269450*y +  5.323403 > 0:  # Left of H1'-O2
                if -4.532779*x + -1.065616*y +  6.851131 > 0:  # Left of O2-H42
                    if -0.190206*x + -1.731804*y +  5.226294 > 0:  # Left of H42-H41
                        if  1.955107*x + -1.508802*y +  6.480180 > 0:  # Left of H41-H5
                            if  2.523463*x + -0.045961*y +  6.153526 > 0:  # Left of H5-H6
                                if  1.133891*x +  2.082733*y +  5.627625 > 0:  # Left of H6-H1'
                                    inside = True
        elif parent == 'G' or parent == 'DG':
            if -1.107310*x +  4.872516*y + 11.647152 > 0:  # Left of H9'-H21
                if -1.684502*x +  0.422659*y +  6.436199 > 0:  # Left of H21-H22
                    if -1.592264*x + -1.681840*y +  6.230291 > 0:  # Left of H22-H1
                        if -1.019666*x + -2.216349*y +  5.884100 > 0:  # Left of H1-O6
                            if  2.274081*x + -2.148378*y +  5.898397 > 0:  # Left of O6-N7
                                if  1.656548*x + -1.350181*y +  4.208981 > 0:  # Left of N7-H8
                                    if  1.473113*x +  2.101573*y +  7.865111 > 0:  # Left of H8-H9'
                                        inside = True

        elif parent == 'U':
            if -0.960553*x +  2.292490*y +  5.471254 > 0:  # Left of H1'-O2
                if -2.493573*x + -0.200338*y +  4.589448 > 0:  # Left of O2-H3
                    if -1.574881*x + -1.914996*y +  4.563214 > 0:  # Left of H3-O4
                        if  1.403523*x + -2.301733*y +  5.976805 > 0:  # Left of O4-H5
                            if  2.504701*x +  0.041797*y +  6.092950 > 0:  # Left of H5-H6
                                if  1.120783*x +  2.082780*y +  5.621468 > 0:  # Left of H6-H1'
                                    inside = True
        elif parent == 'DT':
            if -1.125648*x +  2.281277*y +  6.199955 > 0:  # Left of C1'-O2
                if -2.368105*x + -0.456021*y +  4.878252 > 0:  # Left of O2-H3
                    if -1.526233*x + -1.897795*y +  4.450270 > 0:  # Left of H3-O4
                        if  1.301401*x + -2.544887*y +  5.949759 > 0:  # Left of O4-C7
                            if  2.031505*x +  1.412190*y +  3.691439 > 0:  # Left of C7-C6
                                if  1.687080*x +  1.205236*y +  3.097805 > 0:  # Left of C6-C1'
                                    inside = True
        else:
            print("Unrecognized parent " + parent + " in function check_convex_hull_atoms. FR3D is currently unable to recognize this modified base.")
            return False
    return inside

def return_overlap(listOfAtoms, nt1, nt2, parent):
    """Function to check if there's overlap between a list of atoms from one nucleotide and the atoms of the base of another
    list of base atoms of nt2, 2 nucleotides, and the parent of nt1 are passed in.
    Checks each atom in the list of atoms. Takes its coordinates and translates them to be in respect to nt1 in standard orientation
    Calls check_convex_hull_atoms to see if there is truly overlap
    Finds the value of z closest to 0.
    If overlap is found:
         a list of the x,y,z coordinates of a point with overlap and the minimum z value are t returned as well as a true flag to show there is overlap
    Otherwise:
        overlap is returned as False, and coordinates are filled with dummy lists filled with -100 (which are not coordinates that would be seen otherwise)"""
    min_z = 1000 # absolute minimum | Used to check the atom of nt2 distance from nt1 after its translated to standard orientation and the same transformation is applied to nt2
    maxz = -1000 #actual maximum | checks to see if a point of an nt is on both sides of the other nt
    minz = 1000 #actual minimum | checks to see if a point of an nt is on both sides of the other nt
    retValue = [-100,-100,-100]
    # min_z shows how close two are together, where as minz shows the actual smallest z value
    inside = False
    overlap = False

    #iteratoe over list of atoms of nt2. Check xyz of each atom and see if projection is found.
    for atom in listOfAtoms:
        point = nt2.centers[atom]
        if len(point) == 3:
            x,y,z = translate_rotate_point(nt1, point) #put nt1 in standard orientation, apply same transformation to nt2, get back coordinates of atom of nt2 from nt1 center
            inside = check_convex_hull_atoms(x,y,z, parent)
            if abs(z) < abs(min_z):
                min_z = z
                retValue = [x,y,z]

            # check to see if a nt has points on both sides of the plane of a nt. See http://rna.bgsu.edu/rna3dhub/display3D/unitid/6ZMI%7C1%7CL5%7CG%7C2605,6ZMI%7C1%7CL5%7CG%7C2668 for an example.
            if z < minz:
                minz = z
            if z > maxz:
                maxz = z

            if inside:
                overlap = True # since we're iterating over the whole list of atoms, inside will be set over and over so a second flag overlap will be set that won't be reset if inside is true at least once
                               # This allows us to check for atoms that may be closer.
    if maxz > 0 and minz < 0:
        return False, [-100, -100, -100] # Don't return true for nts that have atoms on both sides of the other nts
    if overlap:
        return True, retValue
    return False, [-100,-100,-100]


def get_base_atoms(sequence):
    """
    For standard bases, look up the base heavy and hydrogen atoms.
    For modified bases, map the parent base heavy and hydrogen atoms
    to the corresponding atoms on the modified base.
    Return a set.
    """

    if sequence in NAbaseheavyatoms:
        # standard base
        base_atoms = NAbaseatoms[sequence]

    elif sequence in modified_base_to_parent:
        # modified base
        parent_atoms = NAbaseatoms[modified_base_to_parent[sequence]]

        base_atoms = set()
        for parent_atom in parent_atoms:
            if parent_atom in parent_atom_to_modified[sequence]:
                base_atoms.add(parent_atom_to_modified[sequence][parent_atom])

    else:
        print('Not able to identify base atoms for %s' % sequence)
        base_atoms = set()

    return base_atoms


def check_base_base_stacking(nt1, nt2, parent1, parent2, datapoint):
    """
    Checks for nucleotide base stacking.
    Two nucleotides and their parents passed in.
    Creates a list of their outermost atoms.
    Projects nucleotides onto one another to find overlap.
    Annotated Near Stacking if the following criteria are met:
        Overlap is found at least one way
        Displacement of z coordinate is less than 4.5 and greater than 1
        Normal line z value is greater than 0.5
    Annotated as True Stacking  if the following criteria are met:
        Overlap is found both ways
        Displacement of z coord is less than 4 and greater than 1
        Normal line z value is greater than 0.6
    No annotation is generated if the criterion for near stacking or true stacking aren't met.
    """

    true_z_cutoff = 4 #angstroms, near stacking of 4.5 angstroms checked in check_convex_hull_atoms function

    interaction = ""
    interaction_reversed = ""
    reverseAnnotation = False
    #Outermost Atoms of NT Bases that's coordinates will be checked to see if they fit in the base of another nt

    # these sets are already defined
    parent1BaseAtoms = NAbaseatoms[parent1]
    parent2BaseAtoms = NAbaseatoms[parent2]

    #Create a list in case one of these is nucleotides is a modified nucleotide.
    #This will allow us to project atoms that may not follow the same coordinates as standard
    #nucleotides and see if they will project onto the base of another nt.

    nt1baseAtomsList = get_base_atoms(nt1.sequence)

    if len(nt1baseAtomsList) == 0:
        print("Can't check base stacking for %s and %s" % (nt1.unit_id(),nt2.unit_id()))
        return "", datapoint, ""

    nt2baseAtomsList = get_base_atoms(nt2.sequence)

    if len(nt2baseAtomsList) == 0:
        print("Can't check base stacking for %s and %s" % (nt1.unit_id(),nt2.unit_id()))
        return "", datapoint, ""

    #Variables to flag if an atom from nt2 was projected onto nt1 and to check if nt1 atoms project onto nt2
    nt2on1=False
    nt1on2=False

    #Is there overlap?
    #Returns true if an atom is projected inside the atom (overlap). Also returns the x,y,z coordinates of the nt inside and the minimum z value

    nt2on1, coords = return_overlap(nt2baseAtomsList, nt1, nt2, parent1)
    nt1on2, coords2 = return_overlap(nt1baseAtomsList, nt2, nt1, parent2)

    #check near stacking
    if nt2on1 or nt1on2:
        # in a near stacking instance where where nt1 projects onto nt2 but nt2 doesnt project onto nt1 its important to make sure that the normal z and min z are calculated correctly
        # and that you're using the right value.

        # Extract normal z vector and minimum z value depending on how the nts project onto one another
        # projection of nt2 onto nt 1 but not nt1 onto nt2
        if nt1on2 and not nt2on1:
            rotation_2_to_1 = np.dot(np.transpose(nt2.rotation_matrix), nt1.rotation_matrix)
            normal_Z = rotation_2_to_1[2,2]
            min_vertical_distance = coords2[2]
            reverseAnnotation = True #when projection is only found on 1 to 2 and not the other way around the interaction is switched. Use flag to mark this scenario

        # projection of nt1 onto nt2 but not nt2 onto nt1
        elif not nt1on2 and nt2on1:
            rotation_1_to_2 = np.dot(np.transpose(nt1.rotation_matrix), nt2.rotation_matrix)
            normal_Z = rotation_1_to_2[2,2]
            min_vertical_distance = coords[2]

        #projection of both
        elif nt1on2 and nt2on1:
            if coords[2] != -100 and coords2[2] != -100:
                rotation_2_to_1 = np.dot(np.transpose(nt2.rotation_matrix), nt1.rotation_matrix)
                normal_Z = rotation_2_to_1[2,2]
                min_vertical_distance = coords[2]


        if min_vertical_distance > 0:
            if normal_Z > 0:
                interaction = "ns35" # second base above, pointing up
                interaction_reversed = "ns53"
            elif normal_Z < 0:
                interaction = "ns33" #second base above, pointing down
                interaction_reversed = "ns33"

        elif min_vertical_distance < 0:
            if normal_Z > 0:
                interaction = "ns53"  #second base below, pointing up
                interaction_reversed = "ns35"
            elif normal_Z < 0:
                interaction =  "ns55" #second base below, pointing down
                interaction_reversed = "ns55"

        # if projection is only found from nt2 onto nt1, the extracted values are backwards and will lead to a backwards annotation. Swap the values
        if reverseAnnotation:
            interactionPH = interaction_reversed
            interaction_reversed = interaction
            interaction = interactionPH
        if datapoint:
            datapoint['normal_Z'] = normal_Z

        # min_distance = calculate_min_distances(nt1, nt2, None)[1]
        min_distance, = calculate_base_min_distances(nt1, nt2)

        #checks for true stacking. If it meets criteria, strip the n from the annotation
        if abs(min_distance) < true_z_cutoff and abs(min_distance) > 1 and abs(normal_Z) > 0.6 and nt2on1 == True and nt1on2 == True:
            interaction = interaction.replace("n","")
            interaction_reversed = interaction_reversed.replace("n", "")

        #checks the last of the criteria to make sure its near stacking. All others get no annotation
        #Min z must be greater than 1 and the normal z should be greater than 0.5 to be considered near

        if abs(min_distance) < 1 or abs(normal_Z) < 0.5:
            return "", datapoint, ""


    if len(interaction) > 0 and False:
        print('%s\t%s\t%s\t%0.4f\t%0.4f\t%0.4f\t\t=hyperlink("http://rna.bgsu.edu/rna3dhub/display3D/unitid/%s,%s")' % (nt1.unit_id(),nt2.unit_id(),interaction,coords[0],coords[1],coords[2],nt1.unit_id(),nt2.unit_id()))

    if datapoint and len(interaction) > 0:
        datapoint['gap12'], base_points2 = calculate_basepair_gap(nt1,nt2)
        try:
            datapoint['angle_in_plane'] = math.atan2(rotation_1_to_2[1,1],rotation_1_to_2[1,0])*57.29577951308232 - 90
        except:
            datapoint['angle_in_plane'] = math.atan2(rotation_2_to_1[1,1],rotation_2_to_1[1,0])*57.29577951308232 - 90
        datapoint['normal_Z'] = normal_Z
        datapoint['sInteraction'] = interaction
        datapoint['xStack'] = coords[0]
        datapoint['yStack'] = coords[1]
        datapoint['zStack'] = coords[2]
        datapoint['nt1on2'] = nt1on2
        datapoint['nt2on1'] = nt2on1
        datapoint['min_distance'] = min_distance
        datapoint['normal_Z'] = normal_Z
        datapoint['url'] = "http://rna.bgsu.edu/rna3dhub/display3D/unitid/%s,%s" % (nt1.unit_id(),nt2.unit_id())

    return interaction, datapoint, interaction_reversed


def calculate_min_distances(nt1, nt2, base_points2):
    """
    Calculate minimum distances between two nucleotides.
    Return the minimum distance between base 1 and base 2 as base_min_distance
    Return the minimum distance between
    """

    base_min_distance = 1000
    min_distance = 1000
    base_points1 = []

    base1_atoms = get_base_atoms(nt1.sequence)
    base2_atoms = get_base_atoms(nt2.sequence)

    if base_points2:
        base_points2_local = [p for p in base_points2]
    else:
        base_points2_local = []

    for atom in nt1.atoms():              # nt1 atoms
        q = [atom.x, atom.y, atom.z]      # nt1 base atoms
        if atom.name in base1_atoms:
            base_points1.append(q)                 # save for later gap21 calculation

            if base_points2:
                for p in base_points2:                 # nt2 atoms
                    d = np.linalg.norm(np.subtract(p,q))
                    if d < min_distance:
                        min_distance = d
                    if d < base_min_distance:
                        base_min_distance = d
            else:
                for atom2 in nt2.atoms():
                    if atom2.name in base2_atoms:
                        p = [atom2.x, atom2.y, atom2.z]
                        base_points2_local.append(p)
                        d = np.linalg.norm(np.subtract(p,q))
                        if d < min_distance:
                            min_distance = d
                        if d < base_min_distance:
                            base_min_distance = d
        else:
            if base_points2:
                for p in base_points2:                 # nt2 atoms
                    d = np.linalg.norm(np.subtract(p,q))
                    if d < min_distance:
                        min_distance = d
            else:
                for atom2 in nt2.atoms():
                    p = [atom2.x, atom2.y, atom2.z]
                    d = np.linalg.norm(np.subtract(p,q))
                    if d < min_distance:
                        min_distance = d

    return min_distance, base_min_distance, base_points1


def calculate_base_min_distances(nt1, nt2, base_points2 = []):
    """
    Calculate minimum distances between the bases of two nucleotides
    Return the minimum distance between base 1 and base 2 as base_min_distance
    Also return the points in base 1
    """

    base_min_distance = 9999
    base_points1 = []

    base1_atoms = get_base_atoms(nt1.sequence)

    if not base_points2:
        base2_atoms = get_base_atoms(nt2.sequence)
        for atom2 in nt2.atoms():
            if atom2.name in base2_atoms:
                p = [atom2.x, atom2.y, atom2.z]
                base_points2_local.append(p)

    for atom in nt1.atoms():              # nt1 atoms
        if atom.name in base1_atoms:
            q = [atom.x, atom.y, atom.z]      # nt1 base atoms
            base_points1.append(q)                 # save for later gap21 calculation

            for p in base_points2:                 # nt2 atoms
                d = np.linalg.norm(np.subtract(p,q))
                if d < base_min_distance:
                    base_min_distance = d

    return base_min_distance, base_points1


def create_list_of_sugar_atoms_phosphate_interactions(nt, lastO3):
    """Function that will take a nucleotide and the one indexed before it and will create a dictionary of the sugar atoms and one of the phosphaye oxygens"""
    sugars = {}
    pOxygens = {}
    sOxygens = {}
    # 4-23-2023 Took out O3'
    sugarAtoms = ["C1'","C2'","O2'","C3'","C4'","O4'","C5'","O5'",'P','OP1','OP2','O3 of prev']
    for atom in sugarAtoms:
        for atoms in nt.atoms():
            if atom == atoms.name:
                sugars[atom] = atoms
            elif atom == 'O3 of prev':
                sugars[atom] = lastO3
            if 'O' in atom and 'O' in atoms.name:
                if atom == 'O3 of prev':
                    pOxygens[atom] = lastO3
                elif atom == atoms.name:
                    if atom == "O2'" or atom == "O4'": # sugar oxygens for ribose interactions
                        sOxygens[atom] = atoms
                    else:
                        pOxygens[atom] = atoms # phosphate oxygen for phosphate interactions

    return sugars, pOxygens, sOxygens

def base_backbone_modified_nucleotide_dictionary_processing(baseMassiveAndHydrogens,nt1, parent1):
    """Method used to add modified nucleotides to a dictionary that is used for processing in function check_base_backbone_interactions.
    This method finds atoms in a modified nucleotide that correspond with the atoms in that modified nucleotides parent.
    Checks to see if atom of modified base has the same name as its parents, if it does the parents relevent information is added to the dictionary
    for the key of the modified bases name.

    Accepts in original dictionary of backbone interactions by base, a nucleotide and its parent. Returns updated dictionary with new key value pairs for the modified nucleotide.

    NOTE: This will miss hydrogen bonds that may be on a heavy atom that isn't normally checked. This will also default to the parent case
    in cases where a methyl group is added onto a heavy atom.
     """
    baseMassiveAndHydrogens[nt1.sequence] = []
    for atoms in nt1.atoms():
        if 'P' not in atoms.name and "'" not in atoms.name: #Eliminate backbone atoms
            for atom in baseMassiveAndHydrogens[parent1]:
                if atoms.name in atom[1]:
                    baseMassiveAndHydrogens[nt1.sequence].append(atom)
    return baseMassiveAndHydrogens

def check_base_backbone_interactions(nt1,nt2,lastNT, lastNT2,parent1,parent2,datapoint):
    """Function to check base phosphate interactions
    Nt1 base checked against phosphate and ribose of nt2 
    """
    bPhosphateInteraction = [] # List to store lists of preliminary phosphate interactions before processing
    bRiboseInteraction = []
    selfbPhosphateInteraction = []
    riboseInteraction = ""
    phosphateInteraction = ""
    phosphateList = []
    riboseList = []
    phosphateClassification = [] # Final list of classification
    riboseClassification = []  # Final list of classification
    true_found_phosphate = False # Flag used to remove near classification when a true is also found
    true_found_self_phosphate = False # Flag used to remove near classification when a true is found with nt1 and itself as well as a near
    true_found_ribose = False # Flag used to remove near classification when a true is also found
    near_found_phosphate = False # Flag used to remove near classification when a true is also found
    near_found_self_phosphate = False # Flag used to remove near classification when a true is found with nt1 and itself as well as a near
    near_found_ribose = False # Flag used to remove near classification when a true is also found
    multipleOxygensPhosphate = False # Flag used to see if base is interacting with more than one oxygen for phosphate
    multipleOxygensRibose = False # Flag used to see if base is interacting with more than one oxygen for phosphate


    # specify cutoffs for interactions ##########################
    carbonCutoff = 4.0          # max massive - oxygen distance
    nCarbonCutoff = 4.5         # near

    nitrogenCutoff = 3.5        # max massive - oxygen distance
    nNitrogenCutoff = 4.0       # near
    angleLimit = 130            # angle limit for BPh
    nAngleLimit = 110           # near

    # Define Basic Data #########################################


    # 04-27-2023 - I think O3' can be taken out of this list, but O3 of prev should stay. 
    sugarAtoms = ["C1'","C2'","O2'","C3'","O3'","C4'","O4'","C5'","O5'",'P','OP1','OP2','O3 of prev']
    #isolates the O3' atom of the last nucleotide
    if lastNT2: 
        for atom in lastNT2.atoms():
            if atom.name == "O3'":
                lastO3ofnt2 = atom
                # 04-27-2023 Should this actually be O3 of prev and O3 removed
                # phosphateOxygens = [sugarAtoms[8], sugarAtoms[4],sugarAtoms[10], sugarAtoms[11]] # "O5'", "O3'", 'OP1', 'OP2'
                # phosphateOxygens = [sugarAtoms[8],sugarAtoms[10], sugarAtoms[11], sugarAtoms[12]]  # "O5'", 'OP1', 'OP2', O3' of prev
                phosphateOxygens = [ "O5'", 'OP1', 'OP2', "O3 of prev"]
    else: 
        lastO3ofnt2 = None
        # No O3' should be observed
        #phosphateOxygens = [sugarAtoms[8],sugarAtoms[10], sugarAtoms[11]] # "O5'", 'OP1', 'OP2'
        phosphateOxygens = [ "O5'", 'OP1', 'OP2']

    # 04-27-2023 O3' shouldn't be checked, its considered phosphate, see JAR3D paper for this
    #riboseOxygens = [sugarAtoms[2], sugarAtoms[6]] #"O2'","O4'"
    riboseOxygens = ["O2'","O4'"] #"O2'","O4'"

    # Function to create lists of sugars, phosphate oxygens, and sugar oxygens of each nucleotide (also adds O3' of the last nt to each)
    # sugarsNt1, pOxygensNt1, sOxygensNt1 = create_list_of_sugar_atoms_phosphate_interactions(nt1, lastO3ofnt1)

    # 4-27-2023 phosphate of nt2 is being checked, so the same processing shouldn't need done for nt1
    sugarsNt2, pOxygensNt2, sOxygensNt2 = create_list_of_sugar_atoms_phosphate_interactions(nt2, lastO3ofnt2)
    pOxygens = {}

    # Dictionaries that will be used to hold the angle and distance of the base heavy/hydrogen with each oxygen of the ribose or phosphate.
    phosphateAngle = {}
    riboseAngle = {}
    phosphateDistance = {}
    riboseDistance = {}
    ribose = ""
    phosphate = ""

    if nt1.sequence in modified_nucleotides:
        return None, None, None
        for atom in NAbaseatoms[parent1]:
            print(atom)
        baseMassiveAndHydrogens[nt1.sequence]
        baseMassiveAndHydrogens = base_backbone_modified_nucleotide_dictionary_processing(NAbaseMassiveAndHydrogens,nt1, parent1)
        # write function to map base 
        # when making this mapping, make sure hydrogen doesn't map to a heavy atom, if it does a hydrogen bond doesn't exist 
    if nt2.sequence in modified_nucleotides:
        return None, None, None
        baseMassiveAndHydrogens = base_backbone_modified_nucleotide_dictionary_processing(NAbaseMassiveAndHydrogens,nt2, parent2)
        # write function to map phosphate
    #List of Massive atoms to be used to get a list of each nt specific bases heavy atoms

    dis = distance_between_vectors(nt1.centers["base"], nt2.centers["base"])
    if abs(dis) < 16:   # Initial cutoff

        # if the displacement between the the phosphate of nt2 is close enough to base of nt1 look for interactions
        if not nt2.centers["P"].any():
            phosphateOxygens = [] # Just don't loop over any oxygens 
            # return "", "", datapoint
        try:
            p_standard = translate_rotate_point(nt1, nt2.centers["P"])
        except:
            print("Calculation failed for ")
            return None, None, None
        if abs(p_standard[2]) < 4.5: #phosphorus close to plane
            for sites in NAbaseMassiveAndHydrogens[nt1.sequence]: #Loop through each massive atom of the base
                baseMassive = nt1.centers[sites[1]] # contains base massive atom name
                baseHydrogens = nt1.centers[sites[0]] # contains corresponding base hydrogen
                dis = distance_between_vectors(baseMassive,nt2.centers['P'])
                    #Loop through the oxygens in the phosphate backbone to extract info for base phosphate interactions
                for oxygens in phosphateOxygens:
                    # check to make sure three points here 
                    oxygen_coordinates = [pOxygensNt2[oxygens].x,pOxygensNt2[oxygens].y,pOxygensNt2[oxygens].z] #x,y,z coords as vector for nt2 phosphate oxygen
                    phosphateAngle[oxygens] = calculate_hb_angle(baseMassive,baseHydrogens,oxygen_coordinates) # angle between base massive, its corresponding hydrogen, and oxygen
                    phosphateDistance[oxygens] =  distance_between_vectors(baseMassive,oxygen_coordinates) #distance from the oxygen to the base atom

                    #Repeat the same processing but this time do it to check if nt1 on itself
                    # oxygen2 = [pOxygensNt1[oxygens].x,pOxygensNt1[oxygens].y,pOxygensNt1[oxygens].z]#x,y,z coords as vector for nt1 phosphate oxygen
                    # phosphateAngle2[oxygens] = calculate_hb_angle(baseMassive,baseHydrogens,oxygen2) # angle between base massive, its corresponding hydrogen, and oxygen
                    # phosphateDistance2[oxygens] =  distance_between_vectors(baseMassive,oxygen2) #distance from the oxygen to the base atom
                #Loop through oxygens in ribose to extract info about angle and distance
                for oxygens in riboseOxygens:
                    riboseOxygen_coordinates = [sOxygensNt2[oxygens].x,sOxygensNt2[oxygens].y,sOxygensNt2[oxygens].z]
                    riboseAngle[oxygens] = calculate_hb_angle(baseMassive,baseHydrogens,riboseOxygen_coordinates)
                    riboseDistance[oxygens] = distance_between_vectors(baseMassive, riboseOxygen_coordinates)

                # PAngle = calculate_hb_angle(baseMassive,baseHydrogens,phosphorus)
                # PDist = distance_between_vectors(baseMassive,phosphorus)

                #Set the cutoff distance depending on which atom is the donor
                if "C" in sites[1]: #atoms[1] is the name of the base massive atom being checked.
                    cutoff = carbonCutoff
                    nCutoff = nCarbonCutoff
                elif "N" in sites[1]:
                    cutoff = nitrogenCutoff
                    nCutoff = nNitrogenCutoff
                #Loop for classification of potential base - phosphate interactions
                for oxygen in phosphateOxygens:
                    #Check if Nt1 base is within limits of nt2 phosphate oxygens
                    if phosphateAngle[oxygen] > nAngleLimit and phosphateDistance[oxygen] < nCutoff:
                        if phosphateAngle[oxygen] > angleLimit and phosphateDistance[oxygen] < cutoff:
                            bPhosphateInteraction.append([sites[2], oxygen]) #atoms[2]  holds phosphate classification code | 0BPh, 7BPh, etc.
                            true_found_phosphate = True
                        else:
                            bPhosphateInteraction.append(["n" + sites[2], oxygen])  #adds near to classification
                            near_found_phosphate = True

                    #same logic as above but checks for nt1 on itself
                    # if phosphateAngle2[oxygens] > nAngleLimit:
                    #     if phosphateAngle2[oxygens] > angleLimit and phosphateDistance2[oxygens] < cutoff:
                    #         selfbPhosphateInteraction.append([atoms[2], oxygens]) #atoms[2]  holds phosphate classification code | 0BPh, 7BPh, etc.
                    #         #phosphateInteraction = atoms[2]
                    #         true_found_self_phosphate = True
                    #     else:
                    #         selfbPhosphateInteraction.append(["n" + atoms[2], oxygens]) #adds near to classification
                    #         near_found_self_phosphate = True

                #check if nt1 base is interacting with nt2 ribose
                for oxygens in riboseOxygens:
                    if riboseAngle[oxygens] > nAngleLimit and riboseDistance[oxygens] < nCutoff:
                        if riboseAngle[oxygens] > angleLimit and riboseDistance[oxygens] < cutoff:
                            bRiboseInteraction.append([sites[3], oxygens]) #Atoms[3] holds ribose classification code
                            ribose = sites[3]
                            true_found_ribose = True
                        else:
                            bRiboseInteraction.append(["n" + sites[3], oxygens])  # Adds near to classification
                            ribose = " n" + sites[3]
                            near_found_ribose = True

            #If a true annotation is found, remove near classifications
            if true_found_ribose == True and near_found_ribose == True:
                for interaction in bRiboseInteraction:
                    if "n" in interaction:
                        bRiboseInteraction.remove(interaction)

            if true_found_phosphate == True and near_found_phosphate == True:
                for interaction in bPhosphateInteraction[:]:
                    if "n" in interaction[0]:
                        bPhosphateInteraction.remove(interaction)

            # if true_found_self_phosphate == True and near_found_self_phosphate == True:
            #     for interaction in selfbPhosphateInteraction[:]:
            #         if "n" in interaction[0]:
            #             selfbPhosphateInteraction.remove(interaction)


            # for interaction in bPhosphateInteraction:
            #     interaction[0] = interaction[0].replace("n","")
            #     phosphateList.append(interaction[0])
            # for interaction in bRiboseInteraction:
            #     interaction[0] = interaction[0].replace("n","")
            #     riboseList.append(interaction[0])

            # Processing For Classification of interaction
            # Checks if single or multiple bonds with one or more than one oxygen and recreates classifications
            if len(bPhosphateInteraction) > 1:
                # processing for situation where self interaction is found (nt1 and nt2 are the same nt)
                # if nt1.unit_id() == nt2.unit_id():
                #     for interaction in bPhosphateInteraction:
                #         if '0' in interaction[0]:
                #             phosphate = "0BPh"
                #             continue
                firstOxygen = bPhosphateInteraction[0][1] # The oxygen of the documented interaction
                #print(firstOxygen)
                for interaction in bPhosphateInteraction:
                    if interaction[1] != firstOxygen:
                        multipleOxygensPhosphate = True
            #only one interaction was found
            elif len(bPhosphateInteraction) == 1:
                phosphate = bPhosphateInteraction[0][0]
            if multipleOxygensPhosphate:
                if '7BPh' in phosphateList and '9BPh' in phosphateList:
                    phosphate = "8BPh" # C N4-1H4 and C5-H5 interact with 2 oxygens of phosphate, called 8BPh
                elif '3BPh' in phosphateList and '5BPh' in phosphateList:
                    phosphate = " 4BPh" # G N2-2H2 and N1-H1 interacts with 2 oxygens of phosphate, called 4BPh
            else:
                if '7BPh' in phosphateList and '9BPh' in phosphateList:
                    phosphate = "7BPh" # C N4-1H4 and C5-H5 interact with just one oxygen, called 7BPh
                elif '3BPh' in phosphateList and '5BPh' in phosphateList:
                    phosphate = "4BPH" # G N2-2H2 and N1-H1 interact with just one oxygen, called 4BPh

            if len(bRiboseInteraction) > 1:
                firstOxygen = bRiboseInteraction[0][1] # The oxygen of the documented interaction
                for interaction in bRiboseInteraction:
                    if interaction[1] != firstOxygen:
                        multipleOxygensRibose = True
            # elif len(bRiboseInteraction) == 1:
            #     ribose = bPhosphateInteraction[0][0]
            if multipleOxygensRibose:
                if '7BR' in riboseList and '9BR' in riboseList:
                    ribose = "8BR" # C N4-1H4 and C5-H5 interact with 2 oxygens of phosphate, called 8BPh
                elif '3BR' in riboseList and '5BR' in riboseList:
                    ribose = "4BR" # G N2-2H2 and N1-H1 interacts with 2 oxygens of phosphate, called 4BPh
            else:
                if '7BR' in riboseList and '9BR' in riboseList:
                    ribose = "7BR" # C N4-1H4 and C5-H5 interact with just one oxygen, called 7BPh
                elif '3BR' in riboseList and '5BR' in riboseList:
                    ribose = "4BR" # G N2-2H2 and N1-H1 interact with just one oxygen, called 4BPh
            # print("after")

            #print(bRiboseInteraction)
            # for interaction in bPhosphateInteraction:
            #     print(interaction)

            if phosphate != "" and True:
                print('%s\t%s\t%s\t%0.4f\t%0.4f\t%0.4f\t\t=hyperlink("http://rna.bgsu.edu/rna3dhub/display3D/unitid/%s,%s")' % (nt1.unit_id(),nt2.unit_id(),phosphate,0,0,0,nt1.unit_id(),nt2.unit_id()))
            # if len(selfbPhosphateInteraction) > 0:
            #     selfPhosphate = "0BPh"
            #print(bRiboseInteraction)
            #print(phosphateInteraction)

    if datapoint and len(phosphate) > 0:
        datapoint['gap12'], base_points2 = calculate_basepair_gap(nt1,nt2)

        datapoint['BPh'] = phosphate
        datapoint['url'] = "http://rna.bgsu.edu/rna3dhub/display3D/unitid/%s,%s" % (nt1.unit_id(),nt2.unit_id())
    return phosphate, ribose, datapoint

def check_coplanar(nt1,nt2,pair_data,datapoint):
    """
    Calculate data needed for basepair classification.
    Also, check specific criteria to say that
    the bases are enough in the same plane to be called coplanar.
    If so, return a number from 0 to 1 to measure the
    degree of coplanarity with 1 being best.
    Criteria for being coplanar or near coplanar:
      Pair.Gap must be < 97th percentile among basepairs (1.5179 Angstroms)
      min_distance must be < 97th percentile among basepairs (2.4589 A)
      Angle between center-center vector and normals must be > 70.2388 degrees
      Angle between normal vectors must be < 39.1315 degrees
    """

    pair_data["coplanar"] = False
    pair_data["coplanar_value"] = None         # 0 to 1 is coplanar, 1 is the best

    displ12 = pair_data["displ12"]

    # calculate gap and standardized atoms from nt2
    gap12, base_points2 = calculate_basepair_gap(nt1,nt2)
    pair_data["gap12"] = gap12

    if datapoint:
        datapoint['x'] = displ12[0,0]
        datapoint['y'] = displ12[0,1]
        datapoint['z'] = displ12[0,2]
        datapoint['gap12'] = gap12

    if gap12 >= 1.5179:
        return pair_data, datapoint

    min_distance, base_points1 = calculate_base_min_distances(nt1, nt2, base_points2)

    pair_data["min_distance"] = min_distance

    if datapoint:
        datapoint['min_distance'] = min_distance

    # modified nucleotides don't have hydrogens, so be more flexible with them
    if min_distance >= 3.4589:
        return pair_data, datapoint

    # if working with regular bases, insist on close contact
    if min_distance >= 2.4589 and nt1.sequence in ['A','C','G','U'] and nt2.sequence in ['A','C','G','U']:
        return pair_data, datapoint

    center_displ = np.subtract(nt1.centers["base"],nt2.centers["base"])
    center_displ = center_displ / np.linalg.norm(center_displ) # normalize

    # calculate angle between center_displ and normal vectors to bases
    dot1 = abs(np.dot(center_displ,nt1.rotation_matrix[:,2]))[0,0]
    if dot1 >= 0.3381:
        return pair_data, datapoint

    dot2 = abs(np.dot(center_displ,nt2.rotation_matrix[:,2]))[0,0]
    if dot2 >= 0.3381:
        return pair_data, datapoint

    # calculate angle between normal vectors to the bases
    dot3 = abs(np.dot(nt1.rotation_matrix[:,2].T,nt2.rotation_matrix[:,2]))
    if dot3 <= 0.7757:
        return pair_data, datapoint

    gap21, base_points1 = calculate_basepair_gap(nt2,nt1,base_points1)

    if datapoint:
        datapoint['gap21'] = gap21

    if gap12 <  0.5062:             # 70th percentile
      Gap1Val = 1
    elif gap12 <  0.9775:           # 90th percentile
      Gap1Val = 1+(gap12- 0.5062)*(-1.0609)
    elif gap12 <  1.5179:           # 97th percentile
      Gap1Val = 0.5+(gap12- 0.9775)*(-0.9252)
    else:
      Gap1Val = 0

    if gap21 <  0.5062:             # 70th percentile
      Gap2Val = 1
    elif gap21 <  0.9775:           # 90th percentile
      Gap2Val = 1+(gap21- 0.5062)*(-1.0609)
    elif gap21 <  1.5179:           # 97th percentile
      Gap2Val = 0.5+(gap21- 0.9775)*(-0.9252)
    else:
      Gap2Val = 0

    if dot1 <  0.1139:              # 70th percentile
      dot1Val = 1
    elif dot1 <  0.2193:            # 90th percentile
      dot1Val = 1+(dot1- 0.1139)*(-4.7408)
    elif dot1 <  0.3381:            # 97th percentile
      dot1Val = 0.5+(dot1- 0.2193)*(-4.2103)
    else:
      dot1Val = 0

    if dot2 <  0.1139:              # 70th percentile
      dot2Val = 1
    elif dot2 <  0.2193:            # 90th percentile
      dot2Val = 1+(dot2- 0.1139)*(-4.7408)
    elif dot2 <  0.3381:            # 97th percentile
      dot2Val = 0.5+(dot2- 0.2193)*(-4.2103)
    else:
      dot2Val = 0

    if -dot3 < -0.9509:             # 70th percentile
      dot3Val = 1
    elif -dot3 < -0.8835:           # 90th percentile
      dot3Val = 1+(-dot3-(-0.9509))*(-7.4217)
    elif -dot3 < -0.7757:           # 97th percentile
      dot3Val = 0.5+(-dot3-(-0.8835))*(-4.6390)
    else:
      dot3Val = 0

    if min_distance <  1.8982:      # 70th percentile
      MinDistVal = 1
    elif min_distance <  2.1357:    # 90th percentile
      MinDistVal = 1+(min_distance- 1.8982)*(-2.1050)
    elif min_distance <  2.4859:    # 97th percentile
      MinDistVal = 0.5+(min_distance- 2.1357)*(-1.4280)
    else:
      MinDistVal = 0

    # Pair.Coplanar is 1 if all are within the 70th percentile
    # Pair.Coplanar is 0.5 if all are within the 90th percentile
    # Pair.Coplanar is > 0 if all are within the 97th percentile
    # Between these, it decreases linearly

    pair_data["coplanar"] = True
    pair_data["coplanar_value"] = min([Gap1Val, Gap2Val, dot1Val, dot2Val, dot3Val, MinDistVal])

    if datapoint:
        datapoint['coplanar'] = pair_data['coplanar']
        datapoint['coplanar_value'] = pair_data['coplanar_value']

    return pair_data, datapoint


def calculate_basepair_gap(nt1,nt2,base_points2=None):
    """
    Calculate the vertical distance between nearest edges of two bases,
    from the plane of nt1 to the nearest atom of nt2.
    """

    displacements = []
    distances = []
    atomname = []

    if base_points2:
        # calculate distances from base atoms of nt2 to center of nt1 base
        for p in base_points2:
            v = np.subtract(p,nt1.centers["base"])
            d = np.linalg.norm(v)
            displacements.append(v)
            distances.append(d)

    else:
        # look up the base atoms in nt2
        base_points2 = []

        base_atoms = get_base_atoms(nt2.sequence)

        for atom in nt2.atoms():
            if atom.name in base_atoms:
                p = [atom.x, atom.y, atom.z]
                v = np.subtract(p,nt1.centers["base"])
                d = np.linalg.norm(v)
                base_points2.append(p)
                displacements.append(v)
                distances.append(d)

                # only needed for diagnostics:
                atomname.append(atom.name)

    # sort indices of atoms in nt2 by distance to center of nt1
    indices = np.argsort(distances)

    m = min(3,len(indices))

    #print(len(indices))
    #print(displacements)
    #print(nt1.unit_id())
    #print(nt2.unit_id())

    #units = ["7O7Y|1|A2|A|1081","7O7Y|1|A2|PSU|1082"]
    #units = ["8BUU|1|a|A|76","8BUU|1|a|U|77"]

    gap12 = 100
    for k in range(0,m):              # 3 nearest points
        p = displacements[indices[k]]
        z = abs(np.dot(p,nt1.rotation_matrix[:,2])[0,0])  # distance out of plane of nt1
        if z < gap12:
            gap12 = z                 # gap is smallest z value

        #if nt1.unit_id() in units and nt2.unit_id() in units:
        #    print("Atom %s of %s is %8.4f from plane of %s" % (atomname[indices[k]],nt2.unit_id(),z,nt1.unit_id()))

    """
    if nt1.unit_id() in units and nt2.unit_id() in units:
        print(base_points2)
        print(displacements)
        print(distances)
        print(nt1.centers["base"])
        for atom in nt1.atoms():
            print(nt1.unit_id(),atom.name,atom.x,atom.y,atom.z)
        print("Compare %-24s %-24s gap %8.4f nt1_x %8.3f nt2_x %8.3f" % (nt1.unit_id(), nt2.unit_id(), gap12, nt1.centers["C1'"][0], nt2.centers["C1'"][0]))
    """

    return gap12, base_points2


def check_basepair_cutoffs(nt1,nt2,pair_data,cutoffs,hydrogen_bonds,datapoint):
    """
    Given nt1 and nt2 and the dictionary of cutoffs
    for that pair of nucleotides, check cutoffs for each
    basepair interaction type.
    Also compute hydrogen bonds for all basepairs consistent with the normal vector.
    If no cutoffs are fully met but all hydrogen bonds are met, annotate as near.
    """

    displ = pair_data["displ12"]  # vector from origin to nt2 when standardized

    if abs(displ[0,2]) > 3.6:         # too far out of plane for a basepair
        return "", "", datapoint

    # check sign of normal vector to cut number of possible families in half
    rotation_1_to_2 = np.dot(np.transpose(nt1.rotation_matrix), nt2.rotation_matrix)

    normal_Z = rotation_1_to_2[2,2]   # z component of normal vector to second base

    if datapoint:
        datapoint['normal_Z'] = normal_Z

    if normal_Z > 0:
        normal_sgn = 1
    else:
        normal_sgn = -1

    possible_interactions = list(cutoffs[normal_sgn].keys())

    # check hydrogen bonds for interactions that are possible by the normal vector
    # store according to donor and acceptor to disqualify worse acceptors
    atom_set_to_bond_parameters = {}
    donor_hydrogen_to_badness = {}
    LW_bonds = {}
    LW_bond_messages = {}
    for LW in possible_interactions:
        LW_bonds[LW] = []
        LW_bond_messages[LW] = []
        if LW in hydrogen_bonds.keys():
            for atom_set in hydrogen_bonds[LW]:
                if atom_set in atom_set_to_bond_parameters:
                    # this atom_set was already checked for a different LW family
                    result = atom_set_to_bond_parameters[atom_set]

                else:
                    # return 0 bond checked, 1 bond made, 2 length, 3 angle, 4 badness
                    if atom_set[3] == '12':
                        result = check_hydrogen_bond(nt1,nt2,atom_set)
                    else:
                        result = check_hydrogen_bond(nt2,nt1,atom_set)

                    atom_set_to_bond_parameters[atom_set] = result

                # store the lowest "badness" for this donor-hydrogen pair
                # over all acceptors; avoids identifying a worse option
                if result[0]:  # bond was checked
                    donor     = atom_set[0]
                    hydrogen  = atom_set[1]
                    direction = atom_set[3]
                    if (donor,hydrogen,direction) in donor_hydrogen_to_badness:
                        if result[4] < donor_hydrogen_to_badness[(donor,hydrogen,direction)]:
                            donor_hydrogen_to_badness[(donor,hydrogen,direction)] = result[4]
                    else:
                        donor_hydrogen_to_badness[(donor,hydrogen,direction)] = result[4]

                    if datapoint:
                        if result[1]:   # bond is made
                            message = '%s has %s, %s, %s, %s bond, distance %0.3f, angle %8.1f, badness %0.3f' % (LW,atom_set[0],atom_set[1],atom_set[2],atom_set[3],result[2],result[3],result[4])
                        else:
                            message = '%s lacks %s, %s, %s, %s bond, distance %0.3f, angle %8.1f, badness %0.3f' % (LW,atom_set[0],atom_set[1],atom_set[2],atom_set[3],result[2],result[3],result[4])
                        LW_bonds[LW].append(result)
                        LW_bond_messages[LW].append(message)

        elif datapoint:
            message = 'No hydrogen bonds to check for %s %s %s' % (nt1.unit_id(),nt2.unit_id(),LW)
            LW_bond_messages[LW].append(message)
            #print(message)

    # count hydrogen bonds for each possible annotation
    LW_bond_counter = []
    for LW in possible_interactions:
        if LW in hydrogen_bonds.keys():
            checked_counter = 0
            bond_counter = 0
            max_badness = 0
            for atom_set in hydrogen_bonds[LW]:
                result = atom_set_to_bond_parameters[atom_set]

                if result[0]:  # bond was checked
                    checked_counter += 1
                    if result[1]:  # bond is made
                        donor     = atom_set[0]
                        hydrogen  = atom_set[1]
                        direction = atom_set[3]
                        max_badness = max(max_badness,result[4])

                        # if the badness is not so far from the best that we have seen for this donor
                        if result[4] < donor_hydrogen_to_badness[(donor,hydrogen,direction)] + 0.5:
                            bond_counter += 1
                        else:
                            if datapoint:
                                message = 'Rejected %s, %s, %s, %s bond with distance %0.4f, angle %0.4f, badness %0.4f' % (atom_set[0],atom_set[1],atom_set[2],atom_set[3],result[2],result[3],result[4])
                                #print(message)
                                LW_bond_messages[LW].append(message)

            if datapoint:
                message = '%s has %d out of %s hydrogen bonds' % (LW,bond_counter,checked_counter)
                #print(message)
                LW_bond_messages[LW] = [message] + LW_bond_messages[LW]

            if checked_counter > 0:
                LW_bond_counter.append((LW,bond_counter,checked_counter,max_badness))

            if bond_counter == 0 and checked_counter > 0:
                if datapoint:
                    message = 'Rejecting %s basepair since it has no hydrogen bonds' % LW
                    LW_bond_messages[LW].append(message)

    # default is that there is no anntation
    hbond_annotation = ""
    hbond_badness = 9999

    # if some reasonable hydrogen bonds are present
    if len(LW_bond_counter) > 0:
        # sort interactions to find the best hydrogen bonds
        # sort by number of missing bonds, then by max_badness
        LW_bond_rank = sorted(LW_bond_counter, key=lambda x : (x[2]-x[1],x[3]))
        LW = LW_bond_rank[0][0]   # best LW category

        if LW_bond_rank[0][1] == LW_bond_rank[0][2] and LW_bond_rank[0][1] > 0:
            # one interaction category has all checked hydrogen bonds
            if LW_bond_rank[0][3] < 2.0:
                # if max_badness is not horrible
                # annotate as near in case no family matches all cutoffs
                hbond_annotation = "n" + LW
                # record and pass back the badness to break ties over near annotations
                hbond_badness = LW_bond_rank[0][3]

                if datapoint:
                    datapoint['basepair'] = "n" + LW
                    datapoint['basepair_subcategory'] = 0

        if datapoint:
            #print("\nhttp://rna.bgsu.edu/rna3dhub/display3D/unitid/%s,%s" % (nt1.unit_id(),nt2.unit_id()))
            datapoint['best_pair'] = LW
            datapoint['hbond'] = LW_bonds[LW]
            datapoint['hbond_messages'] = LW_bond_messages[LW]

    # check cutoffs
    ok_normal_displ = []              # those that pass the normal and displacement

    for interaction in possible_interactions:
        for subcategory in cutoffs[normal_sgn][interaction].keys():
            cut = cutoffs[normal_sgn][interaction][subcategory]
            if displ[0,0] < cut['xmin']:
                continue
            if displ[0,0] > cut['xmax']:
                continue
            if displ[0,1] < cut['ymin']:
                continue
            if displ[0,1] > cut['ymax']:
                continue
            if displ[0,2] < cut['zmin']:
                continue
            if displ[0,2] > cut['zmax']:
                continue
            if normal_Z < cut['normalmin']:
                continue
            if normal_Z > cut['normalmax']:
                continue
            # all normal and displacement cutoffs are met, record that fact
            ok_normal_displ.append((interaction,subcategory)) # ("cWW",0), etc.

    # if not all cutoffs are met and we are not collecting data, return now to save time
    if len(ok_normal_displ) == 0 and not datapoint:
        return hbond_annotation, hbond_badness, datapoint

    if False and datapoint and len(possible_interactions) > 0:
        print("\nhttp://rna.bgsu.edu/rna3dhub/display3D/unitid/%s,%s" % (nt1.unit_id(),nt2.unit_id()))

    angle_in_plane = math.atan2(rotation_1_to_2[1,1],rotation_1_to_2[1,0])*57.29577951308232 - 90

    if angle_in_plane <= -90:
        angle_in_plane += 360

    ok_angle_in_plane = []

    for interaction,subcategory in ok_normal_displ:
        cut = cutoffs[normal_sgn][interaction][subcategory]
        if cut['anglemin'] < cut['anglemax']:     # for ranges in -90 to 270 like 50 to 120
            if angle_in_plane <= cut['anglemin']:
                continue
            if angle_in_plane >= cut['anglemax']:
                continue
        else:                                     # for ranges straddling 270 like 260 to -75
            if angle_in_plane >= cut['anglemax'] and angle_in_plane <= cut['anglemin']:
                continue

        ok_angle_in_plane.append((interaction,subcategory))

    # if no matches and we are not collecting data, return now
    if len(ok_angle_in_plane) == 0 and not datapoint:
        return hbond_annotation, hbond_badness, datapoint

    if not 'gap12' in pair_data:
        # calculate gap and standardized atoms from nt2
        gap12, base_points2 = calculate_basepair_gap(nt1,nt2)
        pair_data["gap12"] = gap12

    if not 'gap21' in pair_data:
        # calculate gap and standardized atoms from nt2
        gap21, base_points1 = calculate_basepair_gap(nt2,nt1)
        pair_data["gap21"] = gap21

    if datapoint:
        datapoint['angle_in_plane'] = angle_in_plane
        datapoint['gap12'] = pair_data["gap12"]
        datapoint['gap21'] = pair_data["gap21"]

    ok_gap = []

    for interaction,subcategory in ok_angle_in_plane:
        cut = cutoffs[normal_sgn][interaction][subcategory]
        if cut['gapmax'] > 0.1:
            # in the near future, also check gap21
            if pair_data["gap12"] > cut['gapmax']:
                continue
            if pair_data["gap21"] > cut['gapmax']:
                continue

        ok_gap.append((interaction,subcategory))

    # no matches, return
    if len(ok_gap) == 0:
        return hbond_annotation, hbond_badness, datapoint

    # multiple matching interactions between family and alternative in the same family
    if len(ok_gap) == 2:
        i0 = ok_gap[0][0]  # first interaction
        i1 = ok_gap[1][0]  # second interaction
        if len(i1) == 4 and i1[0:3] == i0:
            ok_gap = [ok_gap[0]]   # just use the main category
            print("  %s %s met basepair cutoffs for family %s and alternative category %s\n" % (nt1.unit_id(),nt2.unit_id(),i0,i1))
        elif len(i0) == 4 and i0[0:3] == i1:
            ok_gap = [ok_gap[1]]   # just use the main category
            print("  %s %s met basepair cutoffs for family %s and alternative category %s\n" % (nt1.unit_id(),nt2.unit_id(),i1,i0))

    if len(ok_gap) == 1:
        LW = ok_gap[0][0]
        if datapoint:
            datapoint['basepair'] = LW
            datapoint['basepair_subcategory'] = ok_gap[0][1]
            datapoint['hbond'] = LW_bonds[LW]
            datapoint['hbond_messages'] = LW_bond_messages[LW]
        return LW, ok_gap[0][1], datapoint
    else:
        # multiple matching interactions
        LW_remaining = set([i for i,s in ok_gap])
        if len(LW_remaining) == 1:
            # one family, mutiple subcategories, quite OK, they are designed to overlap
            #print("  Family %s, multiple subcategories, using %d" % (ok_gap[0][0],ok_gap[0][1]))
            LW = ok_gap[0][0]
            if datapoint:
                datapoint['basepair'] = LW
                datapoint['basepair_subcategory'] = ok_gap[0][1]
                datapoint['hbond'] = LW_bonds[LW]
                datapoint['hbond_messages'] = LW_bond_messages[LW]
            return LW, ok_gap[0][1], datapoint

        else:
            print("  http://rna.bgsu.edu/rna3dhub/display3D/unitid/%s,%s" % (nt1.unit_id(),nt2.unit_id()))
            print("  Multiple annotations meet all cutoffs, %s" % LW_remaining)
            for LW,bond_counter,checked_counter,max_badness in LW_bond_rank:
                for LW2,subcategory in ok_gap:
                    if LW == LW2:
                        if datapoint:
                            datapoint['basepair'] = LW
                            datapoint['basepair_subcategory'] = subcategory
                            datapoint['hbond'] = LW_bonds[LW]
                            datapoint['hbond_messages'] = LW_bond_messages[LW]
                        print("  Using %s\n" % LW)
                        return LW, subcategory, datapoint

            print("No match between all cutoffs and all hydrogen bonds")
            LW = ok_gap[0][0]
            datapoint['basepair'] = LW
            datapoint['basepair_subcategory'] = ok_gap[0][1]
            datapoint['hbond'] = LW_bonds[LW]
            datapoint['hbond_messages'] = LW_bond_messages[LW]
            return ok_gap[0][0], ok_gap[0][1], datapoint


def get_glycosidic_atom_coordinates(nt,parent):

    gly = None

    if nt.sequence in ['A','G','DA','DG']:
        gly = nt.centers["N9"]
    elif nt.sequence in ['C','U','DC','DT']:
        gly = nt.centers["N1"]
    elif nt.sequence in modified_base_to_parent.keys():
        if parent in ['A','G','DA','DG']:
            gly = nt.centers[parent_atom_to_modified[nt.sequence]["N9"]]
        elif parent in ['C','U','DC','DT']:
            gly = nt.centers[parent_atom_to_modified[nt.sequence]["N1"]]

    return gly

def get_axis_angle_from_rotation_matrix(rotation):
    """
    Turn a 3x3 rotation matrix into an axis of rotation and angle of rotation
    """

    values, vectors = np.linalg.eig(rotation) # get eigenvectors and eigenvalues of rotation

    imag0 = abs(values[0].imag)
    imag1 = abs(values[1].imag)
    imag2 = abs(values[2].imag)

    min_imag = np.argsort(np.absolute(np.imag(values)))[0]

    """
    if imag0 < imag1:
        if imag0 < imag2:
            min_imag = 0
        elif imag2 <= imag0:
            min_imag = 2
    else:
        if imag1 < imag2:
            min_imag = 1
        elif imag2 <= imag1:
            min_imag = 2
    """

    axis = np.real(np.array(vectors[:,min_imag]))  # column vector for axis

    angle = None
    i = np.argsort(np.absolute(axis),axis=0)      # find two largest entries of axis

    b = np.zeros((3,1))                # column vector of zeros
    b[i[1],0] = axis[i[2],0]
    b[i[2],0] = -axis[i[1],0]

    """
    print(values)
    print(vectors)
    print("    Eigenvalue with smallest imaginary part is %d" % min_imag)

    print("Axis:")
    print(axis)
    print(np.absolute(axis))
    print(i)
    print(b)
    print(b.T)
    print((b.T * rotation * b)[0,0])
    print(b.T.dot(b))

    print(np.dot(np.dot(b.T,rotation),b)[0,0])
    print(np.dot(b.T,b)[0,0])
    """

    angle = math.acos(np.dot(np.dot(b.T,rotation),b)[0,0] / np.dot(b.T,b)[0,0]).real
    angle = angle * np.sign(np.linalg.det(np.concatenate((b,np.dot(rotation,b),axis),axis=1)))
    angle = angle * 57.29577951308232

    if angle <= -90:
        angle += 360

    return axis,angle


def normal_vector_calculation(residue):
    key = residue.sequence
    P1 = residue.centers[planar_atoms[key][0]]
    P2 = residue.centers[planar_atoms[key][1]]
    P3 = residue.centers[planar_atoms[key][2]]
#    print key, residue.unit_id(), P1, P2, P3

    if len(P1) == 3 and len(P2) == 3 and len(P3) == 3:
        normal_vector = np.cross((P2 - P1),(P3 - P1))
        return normal_vector
    else:
        return []

# this function calculates the angle made from A to B to C from 0 to 180 degrees
def calculate_hb_angle(A,B,C):
    if len(A) == 3 and len(B) == 3 and len(C) == 3:
        return angle_between_vectors(np.subtract(A,B),np.subtract(C,B))

# This function calculates an angle from 0 to 90 degrees between two vectors
def smaller_angle_between_vectors(vec1, vec2):
    if len(vec1) == 3 and len(vec2) == 3:
        # the following line sometimes causes "RuntimeWarning: invalid value encountered in double_scalars" on 5JTE
        cosang = abs(np.dot(vec1, vec2) / (np.linalg.norm(vec1) * np.linalg.norm(vec2)))
        angle = np.arccos(cosang)
        return 180*abs(angle)/np.pi
    else:
        return None

# This function calculates an angle from 0 to 180 degrees between two vectors
def angle_between_vectors(vec1, vec2):
    if len(vec1) == 3 and len(vec2) == 3:
        cosang = np.dot(vec1, vec2)
        sinang = np.linalg.norm(np.cross(vec1, vec2))
        angle = np.arctan2(sinang, cosang)
        return 180*angle/np.pi
    else:
        return None

# This function calculates an angle from 0 to 180 degrees between two vectors
def angle_between_three_points(P1,P2,P3):
    if len(P1) == 3 and len(P2) == 3 and len(P3) == 3:
        return angle_between_vectors(P1-P2,P3-P2)
    else:
        return None

# This function calculates an angle from 0 to 180 degrees between two vectors
def distance_between_vectors(vec1, vec2):
    if len(vec1) == 3 and len(vec2) == 3:
        return np.linalg.norm(np.subtract(vec1,vec2))
    else:
        return None


def unit_vector(v):
    return v / np.linalg.norm(v)


def map_PDB_list_to_PDB_IFE_dict(PDB_list):
    """
    map a list of PDB ids or IFEs or URLs to a dictionary whose keys
    are PDB ids and whose values are IFEs in that PDB
    """

    PDB_IFE_Dict = defaultdict(str)   # accumulate PDB-IFE pairs
    for PDB in PDB_list:
        try:
            if "nrlist" in PDB and "NR_" in PDB:
                                          # referring to an equivalence class online
                                          # download the entire representative set,
                                          # then find the right line for the equivalence class
                                          # then extract the list
                if sys.version_info[0] < 3:
                    f = urllib.urlopen(PDB)
                    myfile = f.read()
                else:
                    f = urllib.request.urlopen(PDB)
                    myfile = f.read().decode()

                alltbody = myfile.split("tbody")
                alllines = alltbody[1].split("<a class='pdb'>")
                del alllines[0]
                for line in alllines:
                    fields = line.split("</a>")
                    if len(fields[0]) > 1:
                        newIFE = fields[0].replace(" ","")   # remove spaces
                        newPDB = newIFE[0:4]
                        PDB_IFE_Dict[newPDB] += "+" + newIFE

            elif "nrlist" in PDB:           # referring to a representative set online
                if sys.version_info[0] < 3:
                    f = urllib.urlopen(PDB)
                    myfile = f.read()
                else:
                    f = urllib.request.urlopen(PDB)
                    myfile = f.read().decode()
                alllines = myfile.split("\n")
                for line in alllines:
                    fields = line.split(",")

                    if len(fields) > 1 and len(fields[1]) > 4:
                        newPDB = fields[1][1:5]   # use only PDB identifier, ignore IFE for now
                        PDB_IFE_Dict[newPDB] += "+" + fields[1].replace('"','')

            elif "+" in PDB:                      # in case multiple chains in an IFE
                newPDB = PDB.split("|")[0]        # in case model, chain is indicated
                PDB_IFE_Dict[newPDB] = PDB

            elif "|" in PDB:                      # in case model, chain is indicated
                newPDB = PDB.split("|")[0]
                PDB_IFE_Dict[newPDB] = PDB

            else:
                PDB_IFE_Dict[PDB] = ""            # indicates to process the whole PDB file
        except:
            print("Not able to process %s" % PDB)
    return PDB_IFE_Dict


def write_unit_data_file(PDB,unit_data_path,structure):
    """
    Write out data file(s) of nucleotide centers and rotation matrices,
    primarily for use by the FR3D motif search tool.
    If unit_data_path is empty, no files are written.
    One file for each chain.
    """

    if len(unit_data_path) > 0:

        nucleotides = structure.residues(type = ["RNA linking","DNA linking"])
        all_nts = {}

        # get the nucleotides in each model and chain, able to sort by symmetry and index
        for nt in nucleotides:
            fields = nt.unit_id().split("|")
            id = "_".join(fields[0:3])   # PDB_model_chain

            if len(fields) == 9:
                symmetry = fields[8]
            else:
                symmetry = ""

            if not id in all_nts:
                all_nts[id] = []

            #all_nts[id].append((nt.index,nt.unit_id(),nt.centers["glycosidic"],nt.rotation_matrix))
            all_nts[id].append((symmetry,nt.index,nt))

        # loop over models and chains
        for id in all_nts.keys():

            # write out data for each nucleotide
            # note that _NA goes with glycosidic centers, while _RNA would be for base centers
            filename = os.path.join(unit_data_path, "units", id + "_NA.pickle")

            units = []
            order = []
            cntrs = []
            rttns = []

            # sort by symmetry and index
            for symmetry,index,nt in sorted(all_nts[id], key=lambda p: (p[0],p[1])):
                units.append(nt.unit_id())
                order.append(nt.index)
                cntrs.append(nt.centers["glycosidic"])
                rttns.append(nt.rotation_matrix)

            rsset = [units, order, cntrs, rttns]

            with open(filename, 'wb') as fh:
                # Use 2 for "HIGHEST_PROTOCOL" for Python 2.3+ compatibility.
                pickle.dump(rsset, fh, 2)

            print("  Wrote unit data file %s" % filename)


def write_txt_output_file(outputNAPairwiseInteractions,pdbid,interaction_to_list_of_tuples,categories,category_to_interactions):
    """
    Write interactions according to category, and within each
    category, write by annotation.
    Other than that, the interactions are listed in no particular order.
    """

    # loop over types of output files requested
    for category in categories.keys():
        filename = os.path.join(outputNAPairwiseInteractions,pdbid + "_" + category + ".txt")
        with open(filename,'w') as f:
            # loop over all interactions found in this category
            for interaction in category_to_interactions[category]:
                inter = interaction
                if category == 'basepair':
                    inter = simplify_basepair(interaction)
                # if this category has a restricted list of interactions to output
                if len(categories[category]) == 0 or inter in categories[category]:
                    for a,b,c in interaction_to_list_of_tuples[interaction]:
                        f.write("%s\t%s\t%s\t%s\n" % (a,inter,b,c))

def write_ebi_json_output_file(outputNAPairwiseInteractions,pdbid,interaction_to_list_of_tuples,categories,category_to_interactions,chain,unit_id_to_sequence_position,modified):
    """
    For each chain, write interactions according to category,
    and within each category, write by annotation.
    Other than that, the interactions are listed in no particular order.
    """

    import json

    # loop over types of output files requested
    for category in categories.keys():
        filename = os.path.join(outputNAPairwiseInteractions,pdbid + "_" + chain + "_" + category + ".json")

        output = {}
        output["pdb_id"] = pdbid
        output["chain_id"] = chain
        output["modified"] = modified

        annotations = []
        for interaction in category_to_interactions[category]:
            inter = interaction
            if category == 'basepair':
                inter = simplify_basepair(interaction)
            # if this category has a restricted list of interactions to output
            if len(categories[category]) == 0 or inter in categories[category]:

                for a,b,c in interaction_to_list_of_tuples[interaction]:
                    fields1 = a.split("|")
                    fields2 = b.split("|")
                    if fields1[2] == chain and fields2[2] == chain:
                        if unit_id_to_sequence_position[a] < unit_id_to_sequence_position[b]:
                            ann = {}
                            ann["seq_id1"]  = str(unit_id_to_sequence_position[a])
                            ann["3d_id1"]   = fields1[4]
                            ann["nt1"]      = fields1[3]
                            ann["unit1"]    = fields1[3]
                            ann["bp"]       = inter
                            ann["seq_id2"]  = str(unit_id_to_sequence_position[b])
                            ann["nt2"]      = fields2[3]
                            ann["unit2"]    = fields2[3]
                            ann["3d_id2"]   = fields2[4]
                            ann["crossing"] = str(c)
                            #{"seq_id1":"1","3d_id1":"13","nt1":"C","bp":"cWW","seq_id2":"71","nt2":"G","3d_id2":"83","crossing":"0"}

                            annotations.append(ann)

        output["annotations"] = annotations

        #print(json.dumps(output))

        with open(filename,'w') as f:
            f.write(json.dumps(output))

def simplify_basepair(interaction):

    if len(interaction) == 3:
        inter = interaction[0] + interaction[1:3].upper()
    elif len(interaction) == 4 and interaction[0] == "n":
        inter = interaction[0:2] + interaction[2:4].upper()
    elif len(interaction) == 4 and interaction[3] == "a":
        inter = interaction[0] + interaction[1:3].upper() + interaction[3]
    else:
        inter = interaction

    return inter

#=======================================================================
def generatePairwiseAnnotation(entry_id, chain_id, inputPath, outputNAPairwiseInteractions, category, output_format):

    if isinstance(entry_id,str):
        entry_id = [entry_id]

    # dictionary to control what specific annotations are output, in a file named for the key
    # empty list means to output all interactions in that category
    # non-empty list specifies which interactions to output in that category
    categories = {}

    Leontis_Westhof_basepairs = ['cWW', 'cSS', 'cHH', 'cHS', 'cHW', 'cSH', 'cSW', 'cWH', 'cWS', 'tSS', 'tHH', 'tHS', 'tHW', 'tSH', 'tSW', 'tWH', 'tWS', 'tWW']

    if category:
        for category in category.split(","):
            categories[category] = []
    else:
        # default is to annotate and write just "true" basepairs
        categories['basepair'] = Leontis_Westhof_basepairs

    # only output true basepairs in these main categories
    if 'basepair' in categories:
        categories['basepair'] = Leontis_Westhof_basepairs
    else:
        categories['basepair'] = ['cWW']  # only annotate cWW, for crossing number

    # check existence of input path
    if len(inputPath) > 0 and not os.path.exists(inputPath):
        print("Attempting to create input path %s" % inputPath)
        os.mkdir(inputPath)

    # check existence of output path
    if len(outputNAPairwiseInteractions) > 0 and not os.path.exists(outputNAPairwiseInteractions):
        print("Attempting to create output path %s" % outputNAPairwiseInteractions)
        os.mkdir(outputNAPairwiseInteractions)

    # process additional arguments as PDB files
    PDBs = []  # list of (path,filename) entries
    entries = entry_id
    for entry in entries:
        # identify path to the PDB file, if any
        path_split = os.path.split(entry)   # produces a tuple

        if len(path_split[0]) > 0:
            PDBs.append(path_split)
        else:
            PDBs.append((inputPath,entry))

    # annotate each PDB file
    timerData = myTimer("start")
    failed_structures = []
    counter = 0

    if chain_id:
        if len(entry_id) > 1:
            print("chain argument can only be used with a single PDB file")
            PDBs = []
        else:
            chains = chain_id.split(",")
    else:
        chains = []

    # restrict dictionary of cutoffs to just the basepairs needed here
    focused_basepair_cutoffs = focus_basepair_cutoffs(nt_nt_cutoffs,categories['basepair'])
    ideal_hydrogen_bonds = load_ideal_basepair_hydrogen_bonds()

    """
    for combination in ideal_hydrogen_bonds:
        for LW in ideal_hydrogen_bonds[combination]:
            print(combination, LW, ideal_hydrogen_bonds[combination][LW])
    """

    for path, PDB in PDBs:
        counter += 1

        # attempt to identify the main file identifier, could be a 4-character pdb id
        pdbid = PDB.replace(".cif","").replace(".pdb","").replace(".gz","")

        filename = os.path.join(path,PDB)

        print("Reading file %s, which is number %d out of %d" % (filename, counter, len(PDBs)))
        timerData = myTimer("Reading CIF files",timerData)

        # suppress error messages, but report failures at the end
        structure, messages = load_structure(filename,pdbid)

        if not structure:
            for message in messages:
                failed_structures.append((pdbid,message))
            continue

        interaction_to_list_of_tuples, category_to_interactions, timerData, pair_to_data = annotate_nt_nt_in_structure(structure,categories,focused_basepair_cutoffs,ideal_hydrogen_bonds,chains,timerData)

        timerData = myTimer("Recording interactions",timerData)
        print("  Recording interactions in %s" % outputNAPairwiseInteractions)

        if output_format == 'txt':
            write_txt_output_file(outputNAPairwiseInteractions,pdbid,interaction_to_list_of_tuples,categories,category_to_interactions)
        elif output_format == 'ebi_json':
            if chains:
                bases = structure.residues(chain = chains, type = ["RNA linking","DNA linking"])  # load all RNA/DNA nucleotides
            else:
                bases = structure.residues(type = ["RNA linking","DNA linking"])  # load all RNA/DNA nucleotides

            chain_unit_id_to_sequence_position = {}
            chain_modified = {}
            for base in bases:
                chain = base.chain
                if not chain in chain_unit_id_to_sequence_position:
                    chain_unit_id_to_sequence_position[chain] = {}
                    chain_modified[chain] = []
                chain_unit_id_to_sequence_position[chain][base.unit_id()] = base.index

                fields = base.unit_id().split('|')
                if not fields[3] in ['A','C','G','U','DA','DC','DG','DT']:
                    modif = {}
                    modif['seq_id'] = str(base.index)
                    modif['nt1'] = fields[3]
                    modif['unit1'] = fields[3]
                    modif['3d_id'] = fields[4]
                    chain_modified[chain].append(modif)

            for chain in list(chain_unit_id_to_sequence_position.keys()):
                write_ebi_json_output_file(outputNAPairwiseInteractions,pdbid,interaction_to_list_of_tuples,categories, category_to_interactions, chain, chain_unit_id_to_sequence_position[chain],chain_modified[chain])

        else:
            print('Output format %s not recognized' % output_format)

    myTimer("summary",timerData)

    if len(failed_structures) > 0:
        print("Error messages:")
        for message in failed_structures:
            print("%s %s" % message)
    else:
        print("All files read successfully")

    # note status of stacking annotations
    if 'stacking' in categories:
        print("Stacking annotations are not yet finalized")

    if 'basepair' in categories:
        print("Basepair annotations are not yet finalized")

if __name__=="__main__":

    # allow user to specify input and output paths
    parser = argparse.ArgumentParser()
    parser.add_argument('PDBfiles', type=str, nargs='+', help='.cif filename(s)')
    parser.add_argument('-o', "--output", help="Output Location of Pairwise Interactions")
    parser.add_argument('-i', "--input", help='Input Path')
    parser.add_argument('-c', "--category", help='Interaction category or categories (basepair,stacking,sO,backbone,coplanar,basepair_detail,covalent)')
    parser.add_argument('-f', "--format", help='Output format (txt,ebi_json)')
    parser.add_argument("--chain", help='Chain or chains separated by commas, no spaces; only for one PDB file')

    problem = False
    args = parser.parse_args()

    # Following if statements deal with command line arguments. 
    if args.input:
        inputPath = args.input
    else:
        if not inputPath:
            inputPath = ""

    if args.output:
        outputNAPairwiseInteractions = args.output     # set output path
    else:
        if not outputNAPairwiseInteractions:
            outputNAPairwiseInteractions = ""

    if args.format:
        outputFormat = args.format
    else:
        outputFormat = 'txt'

    if args.chain:
        chain_id = args.chain
    else: 
        chain_id = None

    if args.category:
        category = args.category
    else: 
        category = 'basepair'

    entry_id = args.PDBfiles

    generatePairwiseAnnotation(entry_id, chain_id, inputPath, outputNAPairwiseInteractions, category, outputFormat)
<|MERGE_RESOLUTION|>--- conflicted
+++ resolved
@@ -463,11 +463,7 @@
 
     basepair_set = set(['A,A','A,C','A,G','A,U','C,C','G,C','C,U','G,G','G,U','U,U','A,DT','C,DT','G,DT','DT,DT'])
 
-<<<<<<< HEAD
     #used to identify last nt in chain for backbone interactions
-=======
-    # only do this once, for all nucleotides
->>>>>>> 14077017
     ntDict = makeListOfNtIndices(baseCubeList, baseCubeNeighbors)
 
     for nt1key in baseCubeList:                         # key to first cube
@@ -602,7 +598,6 @@
 
                         if 'backbone' in categories.keys(): #annotate base phosphate and base ribose interactions
                             timerData = myTimer("Check backbone interactions", timerData)
-<<<<<<< HEAD
                             #you need the O3' atom of the last nucleotide and this dict will help you get that component.
                             try:
                                 if nt1.index - 1 > 0:
@@ -610,17 +605,6 @@
                                 else:
                                     lastNT = None # doesn't have one. Will need adjusted
                                 if nt2.index - 1 > 0:
-=======
-                            if nt1.index -1 > 0:
-                                try:
-                                    lastNT = ntDict[nt1.index-1] #you need the O3' atom of the last nucleotide and this dict will help you get that component.
-                                except:
-                                    lastNT = ntDict[nt1.index]
-                            else:
-                                lastNT = ntDict[nt1.index] # doesn't have one. Will need adjusted
-                            if nt2.index - 1 > 0:
-                                try:
->>>>>>> 14077017
                                     lastNT2 = ntDict[nt2.index-1]
                                 else:
                                     lastNT2 = None
