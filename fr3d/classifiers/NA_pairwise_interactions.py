--- conflicted
+++ resolved
@@ -138,10 +138,7 @@
     pdb_format = False
     message = []
     original_filename = filename
-<<<<<<< HEAD
-    if filename.lower().endswith('.pdb'):
-        pdb_format = True
-=======
+
 
     # if not available, try other extensions
     if not os.path.exists(filename):
@@ -149,8 +146,8 @@
             filename = filename + ".cif"
         elif os.path.exists(filename+".pdb"):
             filename = filename + ".pdb"
-
->>>>>>> b5a0a244
+            pdb_format = True
+            
     # if not available, try to download from PDB and save locally
     if not os.path.exists(filename):
 
@@ -182,19 +179,15 @@
             message.append("Code is not clever enough to find or download %s" % original_filename)
             return None, message
 
-<<<<<<< HEAD
-    #try:
-    with open(filename, 'rb') as raw:
-        if pdb_format:
+
+    try:
+        with open(filename, 'rb') as raw:          # needed for Python 3 on Windows
+         if pdb_format:
             from fr3d.pdb.pdb_reader import PDBStructure
             structure = PDBStructure(filename).structures()
             message.append("Loaded " + filename)
             return structure, message
-        else:
-            from fr3d.cif.reader import Cif
-=======
-    try:
-        with open(filename, 'rb') as raw:          # needed for Python 3 on Windows
+         else:
             structure = Cif(raw).structure()
             message.append("Loaded " + filename)
             """
@@ -204,7 +197,6 @@
             return structure, message
     except TypeError:
         with open(filename, 'r') as raw:           # needed on Ubuntu
->>>>>>> b5a0a244
             structure = Cif(raw).structure()
             message.append("Loaded " + filename)
             """
@@ -213,18 +205,11 @@
             """
             return structure, message
 
-<<<<<<< HEAD
-    #except:
-        # message.append("Not able to read %s" % filename)
-        # return None, message
-=======
-
     except Exception as ex:
         message.append("Could not load structure %s due to exception %s: %s" % (filename,type(ex).__name__,ex))
         if type(ex).__name__ == "TypeError":
             message.append("See suggestions in the fr3d-python Readme file")
         return None, message
->>>>>>> b5a0a244
 
 def build_atom_to_unit_part_list():
 
@@ -362,11 +347,7 @@
         for nt2key in baseCubeNeighbors[nt1key]:        # key to each potential neighboring cube, including the first
             if nt2key in baseCubeList:                  # if this cube was actually made
                 for nt1 in baseCubeList[nt1key]:        # first nt of a potential pair
-<<<<<<< HEAD
-
-                    #print(nt1.unit_id())
-=======
->>>>>>> b5a0a244
+
                     if len(nt1.centers["base"]) < 3:
                         print("  Missing base center for %s" % nt1.unit_id())
                         print(nt1.centers["base"])
@@ -803,11 +784,7 @@
     """
 
     bases = structure.residues(type = ["RNA linking","DNA linking"])  # load all RNA/DNA nucleotides
-<<<<<<< HEAD
-    #print("  Building nucleotide cubes in " + PDB)
-=======
-
->>>>>>> b5a0a244
+
     if not timerData:
         timerData = myTimer("start")
 
@@ -2065,11 +2042,7 @@
         for message in messages:
             print("  %s" % message)
         try:
-<<<<<<< HEAD
-            x = 2
-=======
             structure, messages = load_structure(path_PDB)
->>>>>>> b5a0a244
 
         except Exception as ex:
             message = "Could not load structure %s due to exception %s: %s" % (PDB,type(ex).__name__,ex)
