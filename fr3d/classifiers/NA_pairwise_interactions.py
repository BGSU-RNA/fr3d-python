--- conflicted
+++ resolved
@@ -198,7 +198,7 @@
         elif os.path.exists(filename+".pdb"):
             filename = filename + ".pdb"
             pdb_format = True
-            
+
     # if not available, try to download from PDB and save locally
     if not os.path.exists(filename):
 
@@ -238,7 +238,7 @@
             structure = PDBStructure(filename).structures()
             message.append("Loaded " + filename)
             return structure, message
-         else:    
+         else:
             from fr3d.cif.reader import Cif
             structure = Cif(raw).structure()
             message.append("Loaded " + filename)
@@ -408,11 +408,7 @@
                         lastNT[nt1.index] = nt1
     return(lastNT)
 
-<<<<<<< HEAD
-def annotate_nt_nt_interactions(bases, center_center_distance_cutoff, baseCubeList, baseCubeNeighbors, categories, timerData, get_datapoint = True):
-=======
 def annotate_nt_nt_interactions(bases, center_center_distance_cutoff, baseCubeList, baseCubeNeighbors, categories, focused_basepair_cutoffs, ideal_hydrogen_bonds, timerData, get_datapoint = False):
->>>>>>> 14854b52
     """
     loop through nt cubes, loop through neighboring nt cubes,
     then loop through bases in the two cubes,
@@ -568,14 +564,14 @@
                             if nt1.index -1 > 0:
                                 try:
                                     lastNT = ntDict[nt1.index-1] #you need the O3' atom of the last nucleotide and this dict will help you get that component.
-                                except: 
+                                except:
                                     lastNT = ntDict[nt1.index]
                             else:
                                 lastNT = ntDict[nt1.index] # doesn't have one. Will need adjusted
                             if nt2.index - 1 > 0:
-                                try: 
+                                try:
                                     lastNT2 = ntDict[nt2.index-1]
-                                except: 
+                                except:
                                     lastNT2 = ntDict[nt2.index]
                             else:
                                 lastNT2 = ntDict[nt2.index]
@@ -1208,14 +1204,14 @@
                                 if  1.656548*x + -1.350181*y +  4.208981 > 0:  # Left of N7-H8
                                     if  1.473113*x +  2.101573*y +  7.865111 > 0:  # Left of H8-H9'
                                         inside = True
-        
+
         elif parent == 'U':
             if -0.960553*x +  2.292490*y +  5.471254 > 0:  # Left of H1'-O2
                 if -2.493573*x + -0.200338*y +  4.589448 > 0:  # Left of O2-H3
                     if -1.574881*x + -1.914996*y +  4.563214 > 0:  # Left of H3-O4
                         if  1.403523*x + -2.301733*y +  5.976805 > 0:  # Left of O4-H5
                             if  2.504701*x +  0.041797*y +  6.092950 > 0:  # Left of H5-H6
-                                if  1.120783*x +  2.082780*y +  5.621468 > 0:  # Left of H6-H1' 
+                                if  1.120783*x +  2.082780*y +  5.621468 > 0:  # Left of H6-H1'
                                     inside = True
         elif parent == 'DT':
             if -1.125648*x +  2.281277*y +  6.199955 > 0:  # Left of C1'-O2
@@ -1245,7 +1241,7 @@
     minz = 1000 #actual minimum | checks to see if a point of an nt is on both sides of the other nt
     retValue = [-100,-100,-100]
     # min_z shows how close two are together, where as minz shows the actual smallest z value
-    inside = False 
+    inside = False
     overlap = False
 
     #iteratoe over list of atoms of nt2. Check xyz of each atom and see if projection is found.
@@ -1255,10 +1251,10 @@
             x,y,z = translate_rotate_point(nt1, point) #put nt1 in standard orientation, apply same transformation to nt2, get back coordinates of atom of nt2 from nt1 center
             inside = check_convex_hull_atoms(x,y,z, parent)
             if abs(z) < abs(min_z):
-                min_z = z 
+                min_z = z
                 retValue = [x,y,z]
 
-            # check to see if a nt has points on both sides of the plane of a nt. See http://rna.bgsu.edu/rna3dhub/display3D/unitid/6ZMI%7C1%7CL5%7CG%7C2605,6ZMI%7C1%7CL5%7CG%7C2668 for an example.    
+            # check to see if a nt has points on both sides of the plane of a nt. See http://rna.bgsu.edu/rna3dhub/display3D/unitid/6ZMI%7C1%7CL5%7CG%7C2605,6ZMI%7C1%7CL5%7CG%7C2668 for an example.
             if z < minz:
                 minz = z
             if z > maxz:
@@ -1266,8 +1262,8 @@
 
             if inside:
                 overlap = True # since we're iterating over the whole list of atoms, inside will be set over and over so a second flag overlap will be set that won't be reset if inside is true at least once
-                               # This allows us to check for atoms that may be closer. 
-    if maxz > 0 and minz < 0: 
+                               # This allows us to check for atoms that may be closer.
+    if maxz > 0 and minz < 0:
         return False, [-100, -100, -100] # Don't return true for nts that have atoms on both sides of the other nts
     if overlap:
         return True, retValue
@@ -1340,15 +1336,15 @@
     #Returns true if an atom is projected inside the atom (overlap). Also returns the x,y,z coordinates of the nt inside and the minimum z value
 
     nt2on1, coords = return_overlap(nt2baseAtomsList, nt1, nt2, parent1)
-    nt1on2, coords2 = return_overlap(nt1baseAtomsList, nt2, nt1, parent2) 
-    
+    nt1on2, coords2 = return_overlap(nt1baseAtomsList, nt2, nt1, parent2)
+
     #check near stacking
     if nt2on1 or nt1on2:
         # in a near stacking instance where where nt1 projects onto nt2 but nt2 doesnt project onto nt1 its important to make sure that the normal z and min z are calculated correctly
-        # and that you're using the right value. 
+        # and that you're using the right value.
 
         # Extract normal z vector and minimum z value depending on how the nts project onto one another
-        # projection of nt2 onto nt 1 but not nt1 onto nt2 
+        # projection of nt2 onto nt 1 but not nt1 onto nt2
         if nt1on2 and not nt2on1:
             rotation_2_to_1 = np.dot(np.transpose(nt2.rotation_matrix), nt1.rotation_matrix)
             normal_Z = rotation_2_to_1[2,2]
@@ -1358,18 +1354,18 @@
         # projection of nt1 onto nt2 but not nt2 onto nt1
         elif not nt1on2 and nt2on1:
             rotation_1_to_2 = np.dot(np.transpose(nt1.rotation_matrix), nt2.rotation_matrix)
-            normal_Z = rotation_1_to_2[2,2]           
+            normal_Z = rotation_1_to_2[2,2]
             min_vertical_distance = coords[2]
 
-        #projection of both 
+        #projection of both
         elif nt1on2 and nt2on1:
-            if coords[2] != -100 and coords2[2] != -100:   
+            if coords[2] != -100 and coords2[2] != -100:
                 rotation_2_to_1 = np.dot(np.transpose(nt2.rotation_matrix), nt1.rotation_matrix)
-                normal_Z = rotation_2_to_1[2,2]            
+                normal_Z = rotation_2_to_1[2,2]
                 min_vertical_distance = coords[2]
 
 
-        if min_vertical_distance > 0: 
+        if min_vertical_distance > 0:
             if normal_Z > 0:
                 interaction = "ns35" # second base above, pointing up
                 interaction_reversed = "ns53"
@@ -1378,13 +1374,13 @@
                 interaction_reversed = "ns33"
 
         elif min_vertical_distance < 0:
-            if normal_Z > 0: 
+            if normal_Z > 0:
                 interaction = "ns53"  #second base below, pointing up
                 interaction_reversed = "ns35"
-            elif normal_Z < 0: 
+            elif normal_Z < 0:
                 interaction =  "ns55" #second base below, pointing down
                 interaction_reversed = "ns55"
-        
+
         # if projection is only found from nt2 onto nt1, the extracted values are backwards and will lead to a backwards annotation. Swap the values
         if reverseAnnotation:
             interactionPH = interaction_reversed
@@ -1396,14 +1392,14 @@
         min_distance = calculate_min_distances(nt1, nt2, None)[1]
 
         #checks for true stacking. If it meets criteria, strip the n from the annotation
-        if abs(min_distance) < true_z_cutoff and abs(min_distance) > 1 and abs(normal_Z) > 0.6 and nt2on1 == True and nt1on2 == True: 
+        if abs(min_distance) < true_z_cutoff and abs(min_distance) > 1 and abs(normal_Z) > 0.6 and nt2on1 == True and nt1on2 == True:
             interaction = interaction.replace("n","")
             interaction_reversed = interaction_reversed.replace("n", "")
 
         #checks the last of the criteria to make sure its near stacking. All others get no annotation
         #Min z must be greater than 1 and the normal z should be greater than 0.5 to be considered near
 
-        if abs(min_distance) < 1 or abs(normal_Z) < 0.5:    
+        if abs(min_distance) < 1 or abs(normal_Z) < 0.5:
             return "", datapoint, ""
 
 
@@ -1414,7 +1410,7 @@
         datapoint['gap12'], base_points2 = calculate_basepair_gap(nt1,nt2)
         try:
             datapoint['angle_in_plane'] = math.atan2(rotation_1_to_2[1,1],rotation_1_to_2[1,0])*57.29577951308232 - 90
-        except: 
+        except:
             datapoint['angle_in_plane'] = math.atan2(rotation_2_to_1[1,1],rotation_2_to_1[1,0])*57.29577951308232 - 90
         datapoint['normal_Z'] = normal_Z
         datapoint['sInteraction'] = interaction
@@ -1444,7 +1440,7 @@
                         min_distance = d
                     if d < base_min_distance:
                         base_min_distance = d
-            else: 
+            else:
                 for atom2 in nt2.atoms():
                     p = [atom2.x, atom2.y, atom2.z]
                     if not "'" in atom2.name and not atom2.name in ["P","OP1","OP2"]:  # exclude backbone atoms
@@ -1459,7 +1455,7 @@
                     d = np.linalg.norm(np.subtract(p,q))
                     if d < min_distance:
                         min_distance = d
-            else: 
+            else:
                 for atom2 in nt2.atoms():
                     p = [atom2.x, atom2.y, atom2.z]
                     d = np.linalg.norm(np.subtract(p,q))
@@ -1467,7 +1463,7 @@
                         min_distance = d
 
     return min_distance, base_min_distance, base_points1
-    
+
 def create_list_of_sugar_atoms_phosphate_interactions(nt, lastO3):
     """Function that will take a nucleotide and the one indexed before it and will create a dictionary of the sugar atoms and one of the phosphaye oxygens"""
     sugars = {}
@@ -1486,7 +1482,7 @@
                 elif atom == atoms.name:
                     if atom == "O2'" or atom == "O4'": # sugar oxygens for ribose interactions
                         sOxygens[atom] = atoms
-                    else: 
+                    else:
                         pOxygens[atom] = atoms # phosphate oxygen for phosphate interactions
 
     return sugars, pOxygens, sOxygens
@@ -1556,10 +1552,10 @@
     # Function to create lists of sugars, phosphate oxygens, and sugar oxygens of each nucleotide (also adds O3' of the last nt to each)
     sugarsNt1, pOxygensNt1, sOxygensNt1 = create_list_of_sugar_atoms_phosphate_interactions(nt1, lastO3ofnt1)
     sugarsNt2, pOxygensNt2, sOxygensNt2 = create_list_of_sugar_atoms_phosphate_interactions(nt2, lastO3ofnt2)
-    pOxygens = {} 
+    pOxygens = {}
 
     # Dictionaries that will be used to hold the angle and distance of the base heavy/hydrogen with each oxygen of the ribose or phosphate.
-    # phosphate angle2 and distance2 are used to check for interactions of a nucleotide with its own phosphate. 
+    # phosphate angle2 and distance2 are used to check for interactions of a nucleotide with its own phosphate.
     phosphateAngle = {}
     riboseAngle = {}
     phosphateDistance = {}
@@ -1568,11 +1564,11 @@
     phosphateDistance2 = {}
     ribose = ""
     phosphate = ""
-    #dictionary with the hydrogens of each types of base. 
-    # Key: Letter of Base 
+    #dictionary with the hydrogens of each types of base.
+    # Key: Letter of Base
     # Values: Tuples of Hydrogens in the base paired with a massive atom
     baseMassiveAndHydrogens = {}
-    baseMassiveAndHydrogens = {'A': [['H2',"C2","2BPh", "2BR"], ['H8',"C8","0BPh", "0BR"],['H61',"N6","6BPh", "6BR"],['H62',"N6","7BPh", "7BR"]], 
+    baseMassiveAndHydrogens = {'A': [['H2',"C2","2BPh", "2BR"], ['H8',"C8","0BPh", "0BR"],['H61',"N6","6BPh", "6BR"],['H62',"N6","7BPh", "7BR"]],
                 'C': [['H6',"C6","0BPh","0BR"], ['H5',"C5","9BPh","9BR"], ['H41',"N4","7BPh","7BR"], ['H42',"N4", "6BPh", "6BR"]],
                 'G': [['H1',"N1","5BPh","5BR"], ['H8',"C8","0BPh", "0BR"],['H21',"N2","1BPh", "1BR"], ['H22',"N2","3BPh", "3BR"]],
                 'U': [['H5',"C5","9BPh","9BR"], ['H3',"N3","5BPh","5BR"], ['H6',"C6","0BPh","0BR"]],
@@ -1583,28 +1579,28 @@
     if nt2.sequence in modified_nucleotides:
         baseMassiveAndHydrogens = base_backbone_modified_nucleotide_dictionary_processing(baseMassiveAndHydrogens,nt2, parent2)
     #List of Massive atoms to be used to get a list of each nt specific bases heavy atoms
-    massiveAtoms = ['O', 'N','C'] # I don't think I should include P here. It is a massive atom but it's not found in the base. 
+    massiveAtoms = ['O', 'N','C'] # I don't think I should include P here. It is a massive atom but it's not found in the base.
     massiveAtomsList = []
     selfPhosphate = ""
     dis = distance_between_vectors(nt1.centers["base"], nt2.centers["base"])
-    if abs(dis) < 16:   # Initial cutoff 
-        # if the displacement between the the phosphate of nt2 is close enough to base of nt1 look for interactions 
-        #phosphorus =  [sugarsNt2['P'].x,  sugarsNt2['P'].y, sugarsNt2['P'].z] 
+    if abs(dis) < 16:   # Initial cutoff
+        # if the displacement between the the phosphate of nt2 is close enough to base of nt1 look for interactions
+        #phosphorus =  [sugarsNt2['P'].x,  sugarsNt2['P'].y, sugarsNt2['P'].z]
        # displ = np.subtract(nt2.centers["P"],nt1.centers["base"])
-        if not nt2.centers["P"].any(): 
+        if not nt2.centers["P"].any():
             return "", datapoint
         p_standard = translate_rotate_point(nt1, nt2.centers["P"])
         if abs(p_standard[2]) < 4.5: #phosphorus close to plane
-            for sites in baseMassiveAndHydrogens[nt1.sequence]: #Loop through each massive atom of the base     
+            for sites in baseMassiveAndHydrogens[nt1.sequence]: #Loop through each massive atom of the base
                 baseMassive = nt1.centers[sites[1]] # contains base massive atom name
                 baseHydrogens = nt1.centers[sites[0]] # contains corresponding base hydrogen
                 dis = distance_between_vectors(baseMassive,nt2.centers['P'])
                     #Loop through the oxygens in the phosphate backbone to extract info for base phosphate interactions
-                for oxygens in phosphateOxygens: 
+                for oxygens in phosphateOxygens:
                     oxygen = [pOxygensNt2[oxygens].x,pOxygensNt2[oxygens].y,pOxygensNt2[oxygens].z] #x,y,z coords as vector for nt2 phosphate oxygen
                     phosphateAngle[oxygens] = calculate_hb_angle(baseMassive,baseHydrogens,oxygen) # angle between base massive, its corresponding hydrogen, and oxygen
                     phosphateDistance[oxygens] =  distance_between_vectors(baseMassive,oxygen) #distance from the oxygen to the base atom
-                    
+
                     #Repeat the same processing but this time do it to check if nt1 on itself
                     # oxygen2 = [pOxygensNt1[oxygens].x,pOxygensNt1[oxygens].y,pOxygensNt1[oxygens].z]#x,y,z coords as vector for nt1 phosphate oxygen
                     # phosphateAngle2[oxygens] = calculate_hb_angle(baseMassive,baseHydrogens,oxygen2) # angle between base massive, its corresponding hydrogen, and oxygen
@@ -1618,9 +1614,9 @@
 
                 # PAngle = calculate_hb_angle(baseMassive,baseHydrogens,phosphorus)
                 # PDist = distance_between_vectors(baseMassive,phosphorus)
-                
+
                 #Set the cutoff distance depending on which atom is the donor
-                if "C" in sites[1]: #atoms[1] is the name of the base massive atom being checked. 
+                if "C" in sites[1]: #atoms[1] is the name of the base massive atom being checked.
                     cutoff = carbonCutoff
                     nCutoff = nCarbonCutoff
                 elif "N" in sites[1]:
@@ -1633,7 +1629,7 @@
                         if phosphateAngle[oxygen] > angleLimit and phosphateDistance[oxygen] < cutoff:
                             bPhosphateInteraction.append([sites[2], oxygen]) #atoms[2]  holds phosphate classification code | 0BPh, 7BPh, etc.
                             true_found_phosphate = True
-                        else: 
+                        else:
                             bPhosphateInteraction.append(["n" + sites[2], oxygen])  #adds near to classification
                             near_found_phosphate = True
 
@@ -1643,7 +1639,7 @@
                     #         selfbPhosphateInteraction.append([atoms[2], oxygens]) #atoms[2]  holds phosphate classification code | 0BPh, 7BPh, etc.
                     #         #phosphateInteraction = atoms[2]
                     #         true_found_self_phosphate = True
-                    #     else: 
+                    #     else:
                     #         selfbPhosphateInteraction.append(["n" + atoms[2], oxygens]) #adds near to classification
                     #         near_found_self_phosphate = True
 
@@ -1660,17 +1656,17 @@
                             near_found_ribose = True
 
             #If a true annotation is found, remove near classifications
-            if true_found_ribose == True and near_found_ribose == True: 
+            if true_found_ribose == True and near_found_ribose == True:
                 for interaction in bRiboseInteraction:
                     if "n" in interaction:
                         bRiboseInteraction.remove(interaction)
 
-            if true_found_phosphate == True and near_found_phosphate == True: 
+            if true_found_phosphate == True and near_found_phosphate == True:
                 for interaction in bPhosphateInteraction[:]:
                     if "n" in interaction[0]:
                         bPhosphateInteraction.remove(interaction)
 
-            # if true_found_self_phosphate == True and near_found_self_phosphate == True: 
+            # if true_found_self_phosphate == True and near_found_self_phosphate == True:
             #     for interaction in selfbPhosphateInteraction[:]:
             #         if "n" in interaction[0]:
             #             selfbPhosphateInteraction.remove(interaction)
@@ -1683,7 +1679,7 @@
             #     interaction[0] = interaction[0].replace("n","")
             #     riboseList.append(interaction[0])
 
-            # Processing For Classification of interaction 
+            # Processing For Classification of interaction
             # Checks if single or multiple bonds with one or more than one oxygen and recreates classifications
             if len(bPhosphateInteraction) > 1:
                 # processing for situation where self interaction is found (nt1 and nt2 are the same nt)
@@ -1698,19 +1694,19 @@
                     if interaction[1] != firstOxygen:
                         multipleOxygensPhosphate = True
             #only one interaction was found
-            elif len(bPhosphateInteraction) == 1: 
+            elif len(bPhosphateInteraction) == 1:
                 phosphate = bPhosphateInteraction[0][0]
             if multipleOxygensPhosphate:
                 if '7BPh' in phosphateList and '9BPh' in phosphateList:
                     phosphate = "8BPh" # C N4-1H4 and C5-H5 interact with 2 oxygens of phosphate, called 8BPh
                 elif '3BPh' in phosphateList and '5BPh' in phosphateList:
                     phosphate = " 4BPh" # G N2-2H2 and N1-H1 interacts with 2 oxygens of phosphate, called 4BPh
-            else: 
+            else:
                 if '7BPh' in phosphateList and '9BPh' in phosphateList:
                     phosphate = "7BPh" # C N4-1H4 and C5-H5 interact with just one oxygen, called 7BPh
                 elif '3BPh' in phosphateList and '5BPh' in phosphateList:
                     phosphate = "4BPH" # G N2-2H2 and N1-H1 interact with just one oxygen, called 4BPh
-                    
+
             if len(bRiboseInteraction) > 1:
                 firstOxygen = bRiboseInteraction[0][1] # The oxygen of the documented interaction
                 for interaction in bRiboseInteraction:
@@ -1723,17 +1719,17 @@
                     ribose = "8BR" # C N4-1H4 and C5-H5 interact with 2 oxygens of phosphate, called 8BPh
                 elif '3BR' in riboseList and '5BR' in riboseList:
                     ribose = "4BR" # G N2-2H2 and N1-H1 interacts with 2 oxygens of phosphate, called 4BPh
-            else: 
+            else:
                 if '7BR' in riboseList and '9BR' in riboseList:
                     ribose = "7BR" # C N4-1H4 and C5-H5 interact with just one oxygen, called 7BPh
                 elif '3BR' in riboseList and '5BR' in riboseList:
                     ribose = "4BR" # G N2-2H2 and N1-H1 interact with just one oxygen, called 4BPh
-            # print("after") 
-
-            #print(bRiboseInteraction) 
+            # print("after")
+
+            #print(bRiboseInteraction)
             # for interaction in bPhosphateInteraction:
             #     print(interaction)
-            
+
             if phosphate != "" and True:
                 print('%s\t%s\t%s\t%0.4f\t%0.4f\t%0.4f\t\t=hyperlink("http://rna.bgsu.edu/rna3dhub/display3D/unitid/%s,%s")' % (nt1.unit_id(),nt2.unit_id(),phosphateInteraction,0,0,0,nt1.unit_id(),nt2.unit_id()))
             # if len(selfbPhosphateInteraction) > 0:
@@ -1746,7 +1742,7 @@
 
         datapoint['BPh'] = phosphate
         datapoint['url'] = "http://rna.bgsu.edu/rna3dhub/display3D/unitid/%s,%s" % (nt1.unit_id(),nt2.unit_id())
-    
+
     return phosphate, datapoint
 
 def check_coplanar(nt1,nt2,pair_data,datapoint):
@@ -2769,11 +2765,7 @@
                 failed_structures.append((PDB,message))
             continue
 
-<<<<<<< HEAD
-        interaction_to_list_of_tuples, category_to_interactions, timerData, pair_to_data = annotate_nt_nt_in_structure(structure,categories,timerData)
-=======
         interaction_to_list_of_tuples, category_to_interactions, timerData, pair_to_data = annotate_nt_nt_in_structure(structure,categories,focused_basepair_cutoffs,ideal_hydrogen_bonds,timerData)
->>>>>>> 14854b52
 
         timerData = myTimer("Recording interactions",timerData)
         print("  Recording interactions in %s" % outputNAPairwiseInteractions)
