# -*- coding: utf-8 -*-
"""
    This program reads one or more CIF files and produces annotations
    of nucleotide-nucleotide interactions.
    Basepairs are annotated with Leontis-Westhof annotations like cWW, tHS.
    Basepairs might also be annotated as "near" with ncWW, ntHS.
    A few basepair categories have "alternative" geometries like acWW, ctWW.
    Alternative geometries are not checked for hydrogen bonds.

    Basic usage:
    python NA_pairwise_interactions.py 4TNA
"""

"""
    Developer notes:
        CC acHS needs a tighter gap requirement, avoid http://rna.bgsu.edu/rna3dhub/display3D/unitid/4V9F|1|0|C|2309,4V9F|1|0|C|2281
        AC cWW needs tigher requirements, avoid http://rna.bgsu.edu/rna3dhub/display3D/unitid/4V9F|1|0|A|2465,4V9F|1|0|C|2396
        AG cWS has near that should be true, see big cluster at http://rna.bgsu.edu/webfr3d/Results/60ca1ea55ae61/60ca1ea55ae61.html

    When fr3d is changed, python setup.py install
"""

import numpy as np
import csv
import urllib
import pickle
import math
import sys
from datetime import datetime
from math import floor
import os
from os import path
from collections import defaultdict

from time import time
import argparse

if sys.version_info[0] > 2:
    from urllib import request

# import the version of urlretrieve appropriate to the Python version
if sys.version_info[0] < 3:
    from urllib import urlretrieve as urlretrieve
    from urllib import urlopen
else:
    from urllib.request import urlretrieve as urlretrieve
    from urllib.request import urlopen


from fr3d.cif.reader import Cif
from fr3d.definitions import RNAconnections
from fr3d.definitions import NAbaseheavyatoms
from fr3d.definitions import NAbasehydrogens
from fr3d.definitions import nt_sugar
from fr3d.definitions import nt_phosphate
from fr3d.definitions import nt_backbone
from fr3d.definitions import aa_connections
from fr3d.definitions import aa_backconnect
from fr3d.definitions import aa_hydrogen_connections
from fr3d.definitions import aa_fg
from fr3d.definitions import aa_linker
from fr3d.definitions import aa_backbone
from fr3d.definitions import tilt_cutoff
from fr3d.definitions import planar_atoms
from fr3d.definitions import HB_donors
from fr3d.definitions import HB_weak_donors
from fr3d.definitions import HB_acceptors
from fr3d.modified_parent_mapping import modified_nucleotides

<<<<<<< HEAD
#from fr3d.classifiers.class_limits import basepair_cutoffs
from class_limits import basepair_cutoffs

from hydrogen_bonds import load_ideal_basepair_hydrogen_bonds
from hydrogen_bonds import check_hydrogen_bond
=======
#from fr3d.classifiers.class_limits import nt_nt_cutoffs
from fr3d.classifiers.class_limits import nt_nt_cutoffs
>>>>>>> c33f382c

# read input and output paths from localpath.py
# note that fr3d.localpath does not synchronize with Git, so you can change it locally to point to your own directory structure
try:
    from fr3d.localpath import outputNAPairwiseInteractions
    from fr3d.localpath import inputPath
except:
    inputPath = ""
    outputNAPairwiseInteractions = ""

nt_nt_screen_distance = 12  # maximum center-center distance to check

HB_donor_hydrogens = {}
HB_donor_hydrogens['A'] = {"N6":["1H6","2H6"], "C2":["H2"], "C8":["H8"], "O2'":[]}
HB_donor_hydrogens['G'] = {"N1":["H1"], "N2":["2H2","1H2"], "C8":["H8"], "O2'":[]}
HB_donor_hydrogens['C'] = {"N4":["1H4","2H4"], "C5":["H5"], "C6":["H6"], "O2'":[]}
HB_donor_hydrogens['U'] = {"N3":["H3"], "C5":["H5"], "C6":["H6"], "O2'":[]}

fr3d_classification_version = 'v1'   # temporary, for changes here

nt_reference_point = "base"
atom_atom_min_distance = 5    # minimum distance between atoms in nts to consider them interacting
base_seq_list = []                     # for all nucleic acids, modified or not


def focus_basepair_cutoffs(basepair_cutoffs,interactions):
    """
    Reduce the dictionary of basepair cutoffs to just the pairs
    that need to be annotated in this run.
    """

    focused_basepair_cutoffs = {}

    lower_interactions = set([])
    for interaction in interactions:
        lower_interactions.add(interaction.lower())

    for combination in basepair_cutoffs.keys():
        focused_basepair_cutoffs[combination] = {}
        focused_basepair_cutoffs[combination][1] = {}   # interactions with positive normal
        focused_basepair_cutoffs[combination][-1] = {}  # interactions with negative normal
        for interaction in basepair_cutoffs[combination]:
            family = interaction.lower().replace('a','')
            if family in lower_interactions:
                if basepair_cutoffs[combination][interaction][0]["normalmin"] > 0:
                    focused_basepair_cutoffs[combination][1][interaction] = {}   # interactions with positive normal
                    for subcategory in basepair_cutoffs[combination][interaction]:
                        focused_basepair_cutoffs[combination][1][interaction][subcategory] = basepair_cutoffs[combination][interaction][subcategory]

                else:
                    focused_basepair_cutoffs[combination][-1][interaction] = {}   # interactions with negative normal
                    for subcategory in basepair_cutoffs[combination][interaction]:
                        focused_basepair_cutoffs[combination][-1][interaction][subcategory] = basepair_cutoffs[combination][interaction][subcategory]

    return focused_basepair_cutoffs

def myTimer(state,data={}):

    # add elapsed time to the current state of the timer
    if "currentState" in data:
        currentState = data["currentState"]
        data[currentState] += time() - data["lastTime"]

    if state == "summary":
        total = 0.000000000001
        for state in data["allStates"]:
            if not state == "lastTime" and not state == "currentState":
                total += data[state]

        print("Summary of time taken:")
        for state in data["allStates"]:
            if not state == "lastTime" and not state == "currentState":
                print("%-31s: %10.3f seconds %10.3f minutes %10.3f%% of total" % (state,data[state],data[state]/60,100*data[state]/total))

        print("%-31s: %10.3f seconds %10.3f minutes %10.3f%% of total" % ("Total",total,total/60,100))


    elif not state in data:
        data[state] = 0
        # keep track of states and the order in which they were seen
        if "allStates" in data:
            data["allStates"].append(state)
        else:
            data["allStates"] = [state]

    # change to the state just starting now
    data["currentState"] = state
    data["lastTime"] = time()

    return data


def load_structure(filename):
    """
    filename is the full path to a .pdb or .cif file
    If the file is not found and the filename is four characters,
    try to download from PDB.
    """

    message = []
    original_filename = filename

    # if not available, try other extensions
    if not os.path.exists(filename):
        if os.path.exists(filename+".cif"):
            filename = filename + ".cif"
        elif os.path.exists(filename+".pdb"):
            filename = filename + ".pdb"

    # if not available, try to download from PDB and save locally
    if not os.path.exists(filename):

        # try to identify a PDB id in the filename
        if filename.lower().endswith('.cif'):
            pdbid = filename[-8:-4] + '.cif'
        elif filename.lower().endswith('.pdb'):
            pdbid = filename[-8:-4] + '.pdb'
        else:
            pdbid = filename[-4:].upper() + '.cif'
            filename = filename + '.cif'

        url = "http://files.rcsb.org/download/%s" % pdbid

        try:
            urlretrieve(url, filename)

            # TODO: detect when this is not successful and downloads an error file instead
            # current code is clumsy
            with open(filename,"r") as f:
                lines = f.read()
            if "404 Not Found" in lines:
                message.append("Not able to download %s from %s" % (pdbid,url))
                if os.path.exists(filename):
                    os.remove(filename)
            else:
                message.append("Downloaded %s from %s" % (pdbid,url))

        except:
            message.append("Code is not clever enough to find or download %s" % original_filename)
            return None, message

    try:
        with open(filename, 'rb') as raw:          # needed for Python 3 on Windows
            structure = Cif(raw).structure()
            message.append("Loaded " + filename)
            """
            Rotation matrix is calculated for each base.
            Hydrogens are not added automatically.
            """
            return structure, message
    except TypeError:
        with open(filename, 'r') as raw:           # needed on Ubuntu
            structure = Cif(raw).structure()
            message.append("Loaded " + filename)
            """
            Rotation matrix is calculated for each base.
            Hydrogens are not added automatically.
            """
            #structure.infer_hydrogens()
            return structure, message


    except Exception as ex:
        message.append("Could not load structure %s due to exception %s: %s" % (filename,type(ex).__name__,ex))
        if type(ex).__name__ == "TypeError":
            message.append("See suggestions in the fr3d-python Readme file")
        return None, message

def build_atom_to_unit_part_list():

    atom_to_part_list = defaultdict(lambda: "unknown")

    for base in NAbaseheavyatoms.keys():
        for atom in NAbaseheavyatoms[base]:
            atom_to_part_list[(base,atom)] = "base"
        for atom in NAbasehydrogens[base]:
            atom_to_part_list[(base,atom)] = "base"
        for atom in nt_phosphate[base]:
            atom_to_part_list[(base,atom)] = "nt_phosphate"
        for atom in nt_sugar[base]:
            atom_to_part_list[(base,atom)] = "nt_sugar"

    for aa in aa_backbone.keys():
        for atom in aa_backbone[aa]:
            atom_to_part_list[(aa,atom)] = "aa_backbone"
        for atom in aa_linker[aa]:
            atom_to_part_list[(aa,atom)] = "aa_linker"
        for atom in aa_fg[aa]:
            atom_to_part_list[(aa,atom)] = "aa_fg"

#    print(atom_to_part_list)

    return atom_to_part_list


def make_nt_cubes_full(bases, screen_distance_cutoff, nt_reference="base"):
    """
    Builds cubes with side length screen_distance_cutoff
    using nt_reference as the point for each nucleotide.
    Cubes are named by a rounded value of x,y,z and by model.
    All 26 neighboring cubes are generated.
    """

    # build a set of cubes and record which bases are in which cube
    # also record which other cubes are neighbors of each cube
    baseCubeList = {}
    baseCubeNeighbors = {}

    # build a set of cubes and record which bases are in which cube
    for base in bases:
        center = base.centers[nt_reference]  # chosen reference point
        if len(center) == 3:
            x = floor(center[0]/screen_distance_cutoff)
            y = floor(center[1]/screen_distance_cutoff)
            z = floor(center[2]/screen_distance_cutoff)
            model = base.model
            key = "%d,%d,%d,%s" % (x,y,z,model)
            if key in baseCubeList:
                baseCubeList[key].append(base)
            else:
                baseCubeList[key] = [base]
                baseCubeNeighbors[key] = []
                for a in [-1,0,1]:
                    for b in [-1,0,1]:
                        for c in [-1,0,1]:
                            k = "%d,%d,%d,%s" % (x+a,y+b,z+c,model)
                            baseCubeNeighbors[key].append(k)

    return baseCubeList, baseCubeNeighbors


def make_nt_cubes_half(bases, screen_distance_cutoff, nt_reference="base"):
    """
    Builds cubes with side length screen_distance_cutoff
    using nt_reference as the point for each nucleotide.
    Cubes are named by a rounded value of x,y,z and by model.
    Only 13 neighboring cubes are generated, so each pair
    of nucleotides will only be generated once.
    """

    # build a set of cubes and record which bases are in which cube
    # also record which other cubes are neighbors of each cube
    baseCubeList = {}
    baseCubeNeighbors = {}

    # build a set of cubes and record which bases are in which cube
    for base in bases:
        center = base.centers[nt_reference]  # chosen reference point
        if len(center) == 3:
            x = floor(center[0]/screen_distance_cutoff)
            y = floor(center[1]/screen_distance_cutoff)
            z = floor(center[2]/screen_distance_cutoff)
            model = base.model
            key = "%d,%d,%d,%s" % (x,y,z,model)
            if key in baseCubeList:
                baseCubeList[key].append(base)
            else:
                baseCubeList[key] = [base]
                baseCubeNeighbors[key] = []
                # same cube and 13 neighbors, no two in opposite directions
                cubes = [[0, 0, 0], [0, 0, 1], [0, 1, 0], [0, 1, 1], [0, 1, -1], [1, 0, 0], [1, 0, 1], [1, 0, -1], [1, 1, 0], [1, 1, 1], [1, 1, -1], [1, -1, 0], [1, -1, 1], [1, -1, -1]]
                for a,b,c in cubes:
                    k = "%d,%d,%d,%s" % (x+a,y+b,z+c,model)
                    baseCubeNeighbors[key].append(k)

    return baseCubeList, baseCubeNeighbors


def reverse_edges(inter):

    if len(inter) == 2:
        rev = inter
    elif len(inter) == 3:
        rev = inter[0] + inter[2] + inter[1]
    elif len(inter) == 4:
        rev = inter[0] + inter[1] + inter[3] + inter[2]
    elif len(inter) == 5:
        rev = inter[0] + inter[1] + inter[2] + inter[4] + inter[3]
    else:
        rev = inter[0:(len(inter)-2)] + inter[len(inter)-1] + inter[len(inter)-2]

    return rev


def annotate_nt_nt_interactions(bases, center_center_distance_cutoff, baseCubeList, baseCubeNeighbors, categories, timerData, get_datapoint = False):
    """
    loop through nt cubes, loop through neighboring nt cubes,
    then loop through bases in the two cubes,
    screening distances between them, then annotating interactions
    When get_datapoint is True, collect data about each pair to pass back
    """

    count_pair = 0

    interaction_to_pair_list = defaultdict(list) # map interaction to list of pairs
    category_to_interactions = defaultdict(set)  # map category to list of observed interactions

    pair_to_data = defaultdict(dict)             # place to record data for diagnostic purposes

    max_center_center_distance = 0     # record the largest screening distance for which an interaction is found

    for nt1key in baseCubeList:                         # key to first cube
        for nt2key in baseCubeNeighbors[nt1key]:        # key to each potential neighboring cube, including the first
            if nt2key in baseCubeList:                  # if this cube was actually made
                for nt1 in baseCubeList[nt1key]:        # first nt of a potential pair
                    if len(nt1.centers["base"]) < 3:
                        print("  Missing base center for %s" % nt1.unit_id())
                        print(nt1.centers["base"])
                        continue

                    parent1 = get_parent(nt1.sequence)   # map modified nts to parent nt
                    gly1 = get_glycosidic_atom_coordinates(nt1,parent1)

                    if len(gly1) < 3:
                        print("  Missing glycosidic atom for %s" % nt1.unit_id())
                        continue

                    number1 = nt1.number                 # nucleotide number

                    for nt2 in baseCubeList[nt2key]:           # second nt of a potential pair

                        # only consider each nt1, nt2 pair in one direction
                        # Those in different cubes only occur once
                        # Those from the same cube need a way to select just one pair
                        if nt1key == nt2key:
                            if nt1.chain > nt2.chain:
                                continue
                            elif nt1.chain == nt2.chain and nt1.index > nt2.index:
                                continue

                        if len(nt2.centers["base"]) < 3:
                            print("  Missing base center for %s" % nt2.unit_id())
                            print(nt2.centers["base"])
                            continue

                        # vector displacement between base centers
                        displacement = abs(nt2.centers["base"]-nt1.centers["base"]) # center-center

                        # quick screens for base centers being too far apart
                        if displacement[0] > center_center_distance_cutoff or \
                           displacement[1] > center_center_distance_cutoff or \
                           displacement[2] > center_center_distance_cutoff:
                            continue

                        # avoid comparing alternate coordinates of the same nucleotide
                        # check in the order most likely to terminate the fastest
                        if number1 == nt2.number:
                            if nt1.sequence == nt2.sequence:
                                if nt1.chain == nt2.chain:
                                    if nt1.symmetry == nt2.symmetry:
                                        if nt1.insertion_code == nt2.insertion_code:
                                            if nt1.alt_id != nt2.alt_id:
                                                #print("Skipping pair of alternate coordinates", (nt1.unit_id(),nt2.unit_id()))
                                                continue

                        # calculate actual center-center distance, screen
                        center_center_distance = np.linalg.norm(displacement)

                        # base centers are too far apart to interact, screen them out
                        if center_center_distance > center_center_distance_cutoff:
                            continue

                        # some structures have overlapping nucleotides, screen, those out
                        if center_center_distance < 2:
                            continue

                        unit_id_pair = (nt1.unit_id(),nt2.unit_id())  # tuple for these nucleotides in this order
                        reversed_pair = (nt2.unit_id(),nt1.unit_id())

                        parent2 = get_parent(nt2.sequence)
                        parent_pair = parent1 + "," + parent2
                        parent_pair_reversed = parent2 + "," + parent1

                        marked_coplanar = False

                        # store data for diagnostics, if requested
                        if get_datapoint:
                            datapoint12 = {}
                            datapoint12['center_center_distance'] = center_center_distance
                            datapoint12['nt1_seq'] = nt1.sequence
                            datapoint12['nt2_seq'] = nt2.sequence
                            datapoint12['nt1_parent'] = parent1
                            datapoint12['nt2_parent'] = parent2
                            datapoint12['url'] = "http://rna.bgsu.edu/rna3dhub/display3D/unitid/%s,%s" % (nt1.unit_id(),nt2.unit_id())

                            datapoint21 = {}
                            datapoint21['center_center_distance'] = center_center_distance
                            datapoint21['nt1_seq'] = nt2.sequence
                            datapoint21['nt2_seq'] = nt1.sequence
                            datapoint21['nt1_parent'] = parent2
                            datapoint21['nt2_parent'] = parent1
                            datapoint21['url'] = "http://rna.bgsu.edu/rna3dhub/display3D/unitid/%s,%s" % (nt2.unit_id(),nt1.unit_id())

                        else:
                            datapoint12 = None
                            datapoint21 = None

                        # check base to oxygen stack; always base first, oxygen second
                        if 'sO' in categories.keys():
                            timerData = myTimer("Check base oxygen stack",timerData)
                            interaction, datapoint12, interaction_reversed = check_base_oxygen_stack_rings(nt1,nt2,parent1,datapoint12)

                            if len(interaction) > 0:
                                count_pair += 1
                                interaction_to_pair_list[interaction].append(unit_id_pair)
                                interaction_to_pair_list[interaction_reversed].append(reversed_pair)
                                max_center_center_distance = max(max_center_center_distance,center_center_distance)  # for setting optimally
                                category_to_interactions['sO'].add(interaction)
                                category_to_interactions['sO'].add(interaction_reversed)

                            interaction, datapoint21, interaction_reversed = check_base_oxygen_stack_rings(nt2,nt1,parent2,datapoint21)

                            if len(interaction) > 0:
                                count_pair += 1
                                interaction_to_pair_list[interaction].append(reversed_pair)
                                interaction_to_pair_list[interaction_reversed].append(unit_id_pair)
                                max_center_center_distance = max(max_center_center_distance,center_center_distance)  # for setting optimally
                                category_to_interactions['sO'].add(interaction)
                                category_to_interactions['sO'].add(interaction_reversed)

                        if 'stacking' in categories.keys():
                            timerData = myTimer("Check base base stack", timerData)
                            interaction, datapoint12, interaction_reversed = check_base_base_stacking(nt1, nt2, parent1, parent2, datapoint12)

                            if len(interaction) > 0:
                                count_pair += 1
                                interaction_to_pair_list[interaction].append(unit_id_pair)
                                max_center_center_distance = max(max_center_center_distance,center_center_distance)  # for setting optimally
                                category_to_interactions['stacking'].add(interaction)
                                category_to_interactions['stacking'].add(interaction_reversed)


                        gly2 = get_glycosidic_atom_coordinates(nt2,parent2)
                        if len(gly2) < 3:
                            print("  Missing glycosidic atom for %s" % nt2.unit_id())
                            continue

                        # always annotate cWW basepairs to be able to calculate crossing numbers
                        # check coplanar and basepairing for bases in specific orders
                        # AA, CC, GG, UU will be checked in both nucleotide orders, that's OK
                        # need to add T and have a plan for DNA nucleotides as well
                        if parent_pair in ['A,A','A,C','A,G','A,U','C,C','G,C','C,U','G,G','G,U','U,U']:

                            pair_data = {}
                            pair_data["glycosidic_displacement"] = np.subtract(gly2,gly1)
                            # vector from origin to nt2 when standardized
                            pair_data["displ12"] = np.dot(pair_data["glycosidic_displacement"],nt1.rotation_matrix)

                            if 'coplanar' in categories.keys():
                                timerData = myTimer("Check coplanar",timerData)
                                pair_data, datapoint12 = check_coplanar(nt1,nt2,pair_data,datapoint12)

                                # annotate coplanar relationship
                                if pair_data['coplanar']:
                                    count_pair += 1
                                    interaction_to_pair_list['cp'].append(unit_id_pair)
                                    category_to_interactions['coplanar'].add('cp')
                                    marked_coplanar = True

                            timerData = myTimer("Check basepairing",timerData)
                            cutoffs = focused_basepair_cutoffs[parent1+","+parent2]
                            hydrogen_bonds = ideal_hydrogen_bonds[parent1+","+parent2]
                            interaction12, subcategory12, datapoint12 = check_basepair_cutoffs(nt1,nt2,pair_data,cutoffs,hydrogen_bonds,datapoint12)

                            # record basepairs made by modified nucleotides
                            if False and len(interaction) > 0 and not (nt1.sequence in ['A','C','G','U'] and nt2.sequence in ['A','C','G', 'U']):
                                print('%s\t%s\t%s\t%s\t%s\t%s\t=hyperlink("http://rna.bgsu.edu/rna3dhub/display3D/unitid/%s,%s")' % (nt1.sequence,interaction[0],nt2.sequence,nt1.unit_id(),nt2.unit_id(),interaction,nt1.unit_id(),nt2.unit_id()))
                                try:
                                    with open('C:/Users/zirbel/Documents/FR3D/Modified Nucleotides/list.txt','a') as file:
                                        file.write('%s\t%s\t%s\t%s\t%s\t%s\t=hyperlink("http://rna.bgsu.edu/rna3dhub/display3D/unitid/%s,%s")\n' % (nt1.sequence,interaction[0],nt2.sequence,nt1.unit_id(),nt2.unit_id(),interaction,nt1.unit_id(),nt2.unit_id()))
                                except:
                                    pass

                            if False and len(interaction12) > 1:
                                print("  Identified parents as %s and %s" % (parent1,parent2))
                                print("  Found %s interaction between %-18s and %-18s" % (interaction12,nt1.unit_id(),nt2.unit_id()))
                                print("  Gap value %0.8f" % pair_data["gap12"])
                                print("  Coplanar Boolean %s" % pair_data["coplanar"])
                                if 'coplanar_value' in pair_data and pair_data["coplanar_value"]:
                                    print("  Coplanar value %0.8f" % pair_data["coplanar_value"])
                                print("  http://rna.bgsu.edu/rna3dhub/display3D/unitid/%s,%s" % (nt1.unit_id(),nt2.unit_id()))
                                print("")

                            if len(interaction12) > 0:
                                count_pair += 1
                                max_center_center_distance = max(max_center_center_distance,center_center_distance)

                                interaction_to_pair_list[interaction12].append(unit_id_pair)

                                if interaction12[0] in ["c","t","a"] or interaction12[1] in ["c","t","a"]:
                                    interaction12_reversed = reverse_edges(interaction12)
                                else:
                                    interaction12_reversed = ""

                                if not interaction12 in category_to_interactions['basepair']:
                                    category_to_interactions['basepair'].add(interaction12)
                                    category_to_interactions['basepair_detail'].add(interaction12)

                                    # record certain interactions in reversed direction as well
                                    if interaction12[0] in ["c","t","a"] or interaction12[1] in ["c","t","a"]:
                                        category_to_interactions['basepair'].add(interaction12_reversed)
                                        category_to_interactions['basepair_detail'].add(interaction12_reversed)

                        else:
                            interaction12 = ""
                            interaction12_reversed = ""

                        # check pair in the other order
                        if parent_pair_reversed in ['A,A','A,C','A,G','A,U','C,C','G,C','C,U','G,G','G,U','U,U']:

                            pair_data = {}
                            pair_data["glycosidic_displacement"] = np.subtract(gly1,gly2)
                            # vector from origin to nt2 when standardized
                            pair_data["displ12"] = np.dot(pair_data["glycosidic_displacement"],nt2.rotation_matrix)

                            if 'coplanar' in categories.keys():
                                timerData = myTimer("Check coplanar",timerData)
                                pair_data, datapoint21 = check_coplanar(nt2,nt1,pair_data,datapoint21)

                                # annotate coplanar relationship
                                if pair_data['coplanar'] and not marked_coplanar:
                                    count_pair += 1
                                    interaction_to_pair_list['cp'].append(unit_id_pair)
                                    category_to_interactions['coplanar'].add('cp')

                            timerData = myTimer("Check basepairing",timerData)
                            cutoffs = focused_basepair_cutoffs[parent2+","+parent1]
                            hydrogen_bonds = ideal_hydrogen_bonds[parent2+","+parent1]
                            interaction21, subcategory21, datapoint21 = check_basepair_cutoffs(nt2,nt1,pair_data,cutoffs,hydrogen_bonds,datapoint21)

                            if False and len(interaction21) > 1:
                                print("  Identified parents as %s and %s" % (parent2,parent1))
                                print("  Found %s interaction between %-18s and %-18s" % (interaction21,nt2.unit_id(),nt1.unit_id()))
                                print("  Gap value %0.8f" % pair_data["gap12"])
                                print("  Coplanar Boolean %s" % pair_data["coplanar"])
                                if 'coplanar_value' in pair_data and pair_data["coplanar_value"]:
                                    print("  Coplanar value %0.8f" % pair_data["coplanar_value"])
                                print("  http://rna.bgsu.edu/rna3dhub/display3D/unitid/%s,%s" % (nt1.unit_id(),nt2.unit_id()))
                                print("")


                            if len(interaction21) == 0:
                                new_annotation = False
                            elif len(interaction12) == 0:
                                new_annotation = True
                            elif interaction21.lower() == interaction12_reversed.lower(): # tHh = thH
                                new_annotation = False
                                #print("  Matching annotation: %4s and %4s for %s and %s" % (interaction21,interaction12_reversed,nt2.unit_id(),nt1.unit_id()))
                            else:
                                new_annotation = False  # only store one!  Otherwise the database gets two
                                conflict_message = "  Conflicting annotation: %4s and %4s for %s and %s " % (interaction21,interaction12_reversed,nt2.unit_id(),nt1.unit_id())
                                conflict_message +=  "http://rna.bgsu.edu/rna3dhub/display3D/unitid/%s,%s" % (nt1.unit_id(),nt2.unit_id())

                                print(conflict_message)
                                if get_datapoint:
                                    with open(os.path.join(outputNAPairwiseInteractions,'conflicting.txt'),'a') as conf:
                                        conf.write(conflict_message+"\n")
                            if new_annotation:
                                count_pair += 1
                                max_center_center_distance = max(max_center_center_distance,center_center_distance)

                                interaction_to_pair_list[interaction21].append(reversed_pair)

                                if not interaction21 in category_to_interactions['basepair']:
                                    category_to_interactions['basepair'].add(interaction21)
                                    category_to_interactions['basepair_detail'].add(interaction21)

                                    # record certain interactions in reversed direction as well
                                    if interaction21[0] in ["c","t","a"] or interaction21[1] in ["c","t","a"]:
                                        interaction21_reversed = reverse_edges(interaction21)
                                        category_to_interactions['basepair'].add(interaction21_reversed)
                                        category_to_interactions['basepair_detail'].add(interaction21_reversed)

                        if get_datapoint and datapoint12:
                            pair_to_data[unit_id_pair] = datapoint12

                        if get_datapoint and datapoint21:
                            pair_to_data[reversed_pair] = datapoint21

    print("  Found %d nucleotide-nucleotide interactions" % count_pair)

    if False:
        print("  Maximum screen distance for actual contacts is %8.4f" % max_center_center_distance)

    # calculate and save crossing numbers for each annoated interaction
    timerData = myTimer("Calculate crossing",timerData)
    interaction_to_list_of_tuples = calculate_crossing_numbers(bases,interaction_to_pair_list)

    return interaction_to_list_of_tuples, category_to_interactions, timerData, pair_to_data

def calculate_crossing_numbers(bases,interaction_to_pair_list):
    """
    Identify which cWW pairs are nested.
    Then for each interaction, calculate the number of nested cWW pairs it crosses
    """

    # map unit_id to chain and sequence index
    unit_id_to_index = {}
    chain_to_max_index = defaultdict(lambda: 0)
    for nt in bases:
        unit_id = nt.unit_id()
        fields = unit_id.split("|")
        chain = fields[2]
        unit_id_to_index[unit_id] = (chain,nt.index)
        #print("%s\t%s" % (nt.index,nt.unit_id()))
        chain_to_max_index[chain] = max(chain_to_max_index[chain],nt.index)

    chain_to_cWW_pairs = defaultdict(list)   # separate list for each chain

    # find AU, GC, GU cWW basepairs within each chain
    for interaction in ['cWW','cWw','cwW','acWW','acWw','acwW']:
        for u1,u2 in interaction_to_pair_list[interaction]:
            chain1, index1 = unit_id_to_index[u1]
            chain2, index2 = unit_id_to_index[u2]

            # record AU, GC, GU cWW pairs by index within each chain
            if chain1 == chain2:
                fields = u1.split('|')
                parent1 = get_parent(fields[3])
                fields = u2.split('|')
                parent2 = get_parent(fields[3])

                if parent1+parent2 in ['AU','UA','CG','GC','GU','UG']:
                    if index1 < index2:
                        chain_to_cWW_pairs[chain1].append((index1,index2))
                    else:
                        chain_to_cWW_pairs[chain1].append((index2,index1))

    chain_nested_cWW_endpoints = {}

    # within each chain, sort nested cWW by distance between them
    # starting with the shortest-range pairs, record nested cWW pairs
    # by mapping one index to the other in chain_nested_cWW_endpoints
    for chain in chain_to_cWW_pairs.keys():
        cWW_pairs = sorted(chain_to_cWW_pairs[chain], key=lambda p: (p[1]-p[0],p[0]))

        nested_cWW_endpoints = []

        # at first, each index maps to itself
        for i in range(0,chain_to_max_index[chain]+1):
            nested_cWW_endpoints.append(i)

        # loop over cWW pairs and if no conflict, record as being nested
        for index1,index2 in cWW_pairs:
            # loop over indices within this pair, see if they map outside this pair
            i = index1+1
            while i < index2 and nested_cWW_endpoints[i] > index1 and nested_cWW_endpoints[i] < index2:
                i += 1

            if i == index2:
                # this pair is nested, so record the endpoints

                #print("index1",index1)
                #print("index2",index2)
                #print("list length",len(nested_cWW_endpoints))

                nested_cWW_endpoints[index1] = index2
                nested_cWW_endpoints[index2] = index1
            else:
                #print("cWW pair %s,%s is not nested" % (index1,index2))
                pass

        # record the nested cWW endpoints for this chain
        # might this only result in a pointer and so mixed up lists?
        chain_nested_cWW_endpoints[chain] = nested_cWW_endpoints


    #print('chain_to_max_index.keys()',chain_to_max_index.keys())
    #print('chain_to_cWW_pairs.keys()',chain_to_cWW_pairs.keys())
    #print('chain_nested_cWW_endpoints.keys()',chain_nested_cWW_endpoints.keys())
    interaction_to_list_of_tuples = defaultdict(list)

    # loop over pairs, calculate crossing number
    # record interacting pairs and their crossing number as triples
    for interaction in interaction_to_pair_list.keys():

        if interaction == "":
            continue

        for u1,u2 in interaction_to_pair_list[interaction]:
            chain1,index1 = unit_id_to_index[u1]
            chain2,index2 = unit_id_to_index[u2]

            crossing = 0

            # interactions within the same chain can have non-zero crossing number
            # some chains may not have any cWW pairs, then all interactions are nested
            if chain1 == chain2 and chain1 in chain_nested_cWW_endpoints:
                # put indices in increasing order
                index1,index2 = sorted([index1,index2])

                # count nested cWW that reach outside of [index1,index2]
                for i in range(index1+1,index2):

                    j = chain_nested_cWW_endpoints[chain1][i]

                    if j < index1 or j > index2:
                        crossing += 1

                if False and crossing > 0:
                    print("%-20s and %-20s make %s and have crossing number %d" % (u1,u2,interaction,crossing))

            interaction_to_list_of_tuples[interaction].append((u1,u2,crossing))

            # duplicate certain pairs in reversed order; saves time this way
            if interaction[0] in ["c","t","a"] or interaction in ["s33","s35","s53","s55","cp"]:
                interaction_to_list_of_tuples[reverse_edges(interaction)].append((u2,u1,crossing))
            elif interaction[0:2] in ["nc","nt","na"] or interaction in ["ns33","ns35","ns53","ns55"]:
                interaction_to_list_of_tuples[reverse_edges(interaction)].append((u2,u1,crossing))

    return interaction_to_list_of_tuples

def annotate_covalent_connections(nucleotides, interaction_to_list_of_tuples, category_to_interactions, timerData):
    """
    Loop through bases, sort by model, symmetry, chain, and
    record the distance in the chain between successive
    observed nucleotides.
    """

    nts_to_sort = defaultdict(list)

    # list the nucleotides by model, symmetry, chain, index
    for nt in nucleotides:
        nts_to_sort[(nt.model+" "+nt.symmetry+" "+nt.chain,nt.index)].append(nt.unit_id())

    sorted_keys = sorted(nts_to_sort.keys())

    for i in range(0,len(sorted_keys)-1):
        key1 = sorted_keys[i]
        key2 = sorted_keys[i+1]

        # same model, symmetry, chain
        if key1[0] == key2[0]:
            chain_distance = key2[1]-key1[1]
            for u1 in nts_to_sort[key1]:
                for u2 in nts_to_sort[key2]:
                    interaction = "p_" + str(chain_distance)
                    interaction_to_list_of_tuples[interaction].append((u1,u2,None))
                    category_to_interactions["covalent"].add(interaction)
                    #print("%s\t%s\t%s" % (u1,interaction,u2))

    return interaction_to_list_of_tuples, category_to_interactions, timerData


def annotate_nt_nt_in_structure(structure,categories,timerData=None,get_datapoint=False):
    """
    This function can be called from the pipeline to annotate a structure
    structure is an output from
    """

    bases = structure.residues(type = ["RNA linking","DNA linking"])  # load all RNA/DNA nucleotides

    if not timerData:
        timerData = myTimer("start")

    timerData = myTimer("Building cubes",timerData)
    baseCubeList, baseCubeNeighbors = make_nt_cubes_half(bases, nt_nt_screen_distance, nt_reference_point)

    # annotate nt-nt interactions
    timerData = myTimer("Annotating interactions",timerData)
    interaction_to_list_of_tuples, category_to_interactions, timerData, pair_to_data = annotate_nt_nt_interactions(bases, nt_nt_screen_distance, baseCubeList, baseCubeNeighbors, categories, timerData, get_datapoint)

    # annotate covalent connections
    interaction_to_list_of_tuples, category_to_interactions, timerData = annotate_covalent_connections(bases, interaction_to_list_of_tuples, category_to_interactions, timerData)

    return interaction_to_list_of_tuples, category_to_interactions, timerData, pair_to_data


def get_parent(sequence):
    """ Look up parent sequence for RNA, DNA, and modified nucleotides
    """

    if sequence in ['A','C','G','U']:
        return sequence
    elif sequence in ['DA','DC','DG']:
        return sequence[1]
    elif sequence == 'DT':
        return sequence
    elif sequence in modified_nucleotides.keys():
        return modified_nucleotides[sequence]["standard"]
    else:
        return None

def translate_rotate_point(nt,point):
    """
    Use the rotation matrix and center of nt to move point into standard position
    """

    translated_coord = np.subtract(point, nt.centers["base"])
    translated_coord_matrix = np.matrix(translated_coord)
    rotated_coord = translated_coord_matrix * nt.rotation_matrix
    coord_array = np.array(rotated_coord)
    a = coord_array.flatten()
    new_point = a.tolist()

    return new_point


def check_base_oxygen_stack_rings(nt1,nt2,parent1,datapoint):
    '''
    Does one of the backbone oxygens of nt2 stack inside a ring on the base of nt1?
    '''

    true_z_cutoff = 3.5
    near_z_cutoff = 3.6
    outside_z_cutoff = (true_z_cutoff + near_z_cutoff)/2

    interaction = ""
    interaction_reversed = ""

    oxygens = ["O2'","O3'","O4'","O5'","OP1","OP2"]
    oxygen_points = []  # list of translated rotated points

    true_found = False
    near_found = False

    zmin = 999    # keep track of oxygen closest to the plane and over a ring

    for oxygen in oxygens:

        oxygen_point = nt2.centers[oxygen]

        if len(oxygen_point) == 3:   # avoid atoms with missing coordinates

            x,y,z = translate_rotate_point(nt1,oxygen_point)  # put into standard orientation

            oxygen_points.append([x,y,z,oxygen])  # store for checking near interactions later

            # exclude impossibly close stacking, for example, from alternate locations of nt atoms
            if abs(z) < 2:
                continue

            ring5 = False
            ring6 = False

            # check z component, then check if projected point is inside a ring
            if abs(z) < near_z_cutoff:
                if parent1 == 'A' or parent1 == 'DA':
                    if -1.302671*x + -0.512161*y + -0.512114 > 0:  # Left of C4-C5
                        if -0.014382*x + -1.379291*y +  0.382370 > 0:  # Left of C5-N7
                            if  1.286593*x + -0.316949*y +  2.517358 > 0:  # Left of N7-C8
                                if  0.833587*x +  1.089911*y +  2.912966 > 0:  # Left of C8-N9
                                    if -0.803127*x +  1.118490*y +  1.147479 > 0:  # Left of N9-C4
                                        ring5 = True
                    else:
                        if  0.363524*x +  1.290539*y +  1.313698 > 0:  # Left of C4-N3
                            if -1.076359*x +  0.793555*y +  2.495722 > 0:  # Left of N3-C2
                                if -1.308429*x + -0.337740*y +  2.633517 > 0:  # Left of C2-N1
                                    if -0.319116*x + -1.301200*y +  1.862429 > 0:  # Left of N1-C6
                                        if  1.037709*x + -0.957315*y +  0.793620 > 0:  # Left of C6-C5
                                            ring6 = True
                elif parent1 == 'C' or parent1 == 'DC':
                    if -0.599253*x +  1.289335*y +  1.686062 > 0:  # Left of N1-C2
                        if -1.378522*x +  0.022802*y +  1.272927 > 0:  # Left of C2-N3
                            if -0.676851*x + -1.128767*y +  1.187225 > 0:  # Left of N3-C4
                                if  0.596389*x + -1.312333*y +  1.653099 > 0:  # Left of C4-C5
                                    if  1.359882*x + -0.033090*y +  2.071781 > 0:  # Left of C5-C6
                                        if  0.698355*x +  1.162053*y +  1.990943 > 0:  # Left of C6-N1
                                            ring6 = True
                elif parent1 == 'G' or parent1 == 'DG':
                    if -1.306197*x + -0.492373*y + -0.896488 > 0:  # Left of C4-C5
                        if -0.023230*x + -1.376606*y +  0.510698 > 0:  # Left of C5-N7
                            if  1.278249*x + -0.337248*y +  2.960145 > 0:  # Left of N7-C8
                                if  0.841883*x +  1.088640*y +  3.089984 > 0:  # Left of C8-N9
                                    if -0.790705*x +  1.117587*y +  0.761380 > 0:  # Left of N9-C4
                                        ring5 = True
                    else:
                        if  0.449709*x +  1.286231*y +  1.337347 > 0:  # Left of C4-N3
                            if -0.992445*x +  0.855594*y +  2.112909 > 0:  # Left of N3-C2
                                if -1.324604*x + -0.362005*y +  2.250906 > 0:  # Left of C2-N1
                                    if -0.533023*x + -1.330285*y +  2.026599 > 0:  # Left of N1-C6
                                        if  1.094166*x + -0.941908*y +  1.272410 > 0:  # Left of C6-C5
                                            ring6 = True
                elif parent1 == 'U':
                    if -0.589251*x +  1.260286*y +  1.716262 > 0:  # Left of N1-C2
                        if -1.384641*x + -0.064970*y +  1.232961 > 0:  # Left of C2-N3
                            if -0.834465*x + -1.135313*y +  1.246706 > 0:  # Left of N3-C4
                                if  0.745842*x + -1.256133*y +  1.824059 > 0:  # Left of C4-C5
                                    if  1.352820*x +  0.018369*y +  2.049668 > 0:  # Left of C5-C6
                                        if  0.709695*x +  1.177761*y +  2.015286 > 0:  # Left of C6-N1
                                            ring6 = True
                elif parent1 == 'DT':
                    if -0.675137*x +  1.198579*y +  2.053967 > 0:  # Left of N1-C2
                        if -1.365448*x + -0.109817*y +  1.633725 > 0:  # Left of C2-N3
                            if -0.742906*x + -1.165341*y +  1.298813 > 0:  # Left of N3-C4
                                if  0.767749*x + -1.221287*y +  1.359137 > 0:  # Left of C4-C5
                                    if  1.338191*x +  0.092630*y +  1.600513 > 0:  # Left of C5-C6
                                        if  0.677551*x +  1.205236*y +  1.959719 > 0:  # Left of C6-N1
                                            ring6 = True

            if ring5 or ring6:
                if abs(z) < true_z_cutoff:
                    true_found = True
                else:
                    near_found = True

                if abs(z) < abs(zmin):       # better than any previous stacking
                    xmin = x
                    ymin = y
                    zmin = z
                    oxygenmin = oxygen
                    if ring5:
                        ringmin = "ring5"
                    else:
                        ringmin = "ring6"

    if true_found:  # over base ring and z value is OK
        if zmin > 0:
            interaction = "s3" + oxygenmin
            interaction_reversed = "s" + oxygenmin + "3"
        else:
            interaction = "s5" + oxygenmin
            interaction_reversed = "s" + oxygenmin + "5"

    elif near_found:  # over a base ring, but z value too large for true
        if zmin > 0:
            interaction = "ns3" + oxygenmin
            interaction_reversed = "ns" + oxygenmin + "3"
        else:
            interaction = "ns5" + oxygenmin
            interaction_reversed = "ns" + oxygenmin + "5"

    else:            # not over a base ring, but maybe close enough

        r2min = 999   # keep track of distance to base center, use the minimum

        for x,y,z,oxygen in oxygen_points:

            nearring5 = False
            nearring6 = False

            # check ellipses only
            if abs(z) < true_z_cutoff:
                if parent1 == 'A' or parent1 == 'DA':
                    if -1.302671*x + -0.512161*y + -0.512114 > 0:  # Left of C4-C5
                        if 1.033454*(x-(-1.138126))**2 + 0.143656*(x-(-1.138126))*(y-(-0.650781)) + (y-(-0.650781))**2 < 2.163590:  # A5 r=0.3
                            nearring5 = True
                    else:
                        if 1.001608*(x-(0.850305))**2 + 0.169100*(x-(0.850305))*(y-(-0.017921)) + (y-(-0.017921))**2 < 2.766745:  # A6 r=0.3
                            nearring6 = True
                elif parent1 == 'C' or parent1 == 'DC':
                    if 0.867183*(x-(-0.298275))**2 + 0.040055*(x-(-0.298275))*(y-(-0.153209)) + (y-(-0.153209))**2 < 2.652492:  # C r=0.3
                        nearring6 = True
                elif parent1 == 'G' or parent1 == 'DG':
                    if -1.306197*x + -0.492373*y + -0.896488 > 0:  # Left of C4-C5
                        if 1.032607*(x-(-1.476126))**2 + 0.129895*(x-(-1.476126))*(y-(-0.541964)) + (y-(-0.541964))**2 < 2.157145:  # G5 r=0.3
                            nearring5 = True
                    else:
                        if 1.082495*(x-(0.521747))**2 + 0.260413*(x-(0.521747))*(y-(0.023305)) + (y-(0.023305))**2 < 2.920747:  # G6 r=0.3
                            nearring6 = True
                elif parent1 == 'DT':
                    if 0.959551*(x-(0.029169))**2 + 0.128151*(x-(0.029169))*(y-(-0.304375)) + (y-(-0.304375))**2 < 2.766276:  # DT r=0.3
                        nearring6 = True
                elif parent1 == 'U':
                    if 0.912164*(x-(-0.302801))**2 + 0.143626*(x-(-0.302801))*(y-(-0.157137)) + (y-(-0.157137))**2 < 2.752991:  # U r=0.3
                        nearring6 = True

            if nearring5 or nearring6:
                near_found = True

                r2 = x**2 + y**2

                if r2 < r2min:       # closer to the base center than other near interactions
                    r2min = r2
                    xmin = x
                    ymin = y
                    zmin = z
                    oxygenmin = oxygen
                    if nearring5:
                        ringmin = "near_ring5"
                    else:
                        ringmin = "near_ring6"

        if near_found:
            if zmin > 0:
                interaction = "ns3" + oxygenmin
                interaction_reversed = "ns" + oxygenmin + "3"
            else:
                interaction = "ns5" + oxygenmin
                interaction_reversed = "ns" + oxygenmin + "5"

    if False and len(interaction) > 0:
        print('%s\t%s\t%s\t%0.4f\t%0.4f\t%0.4f\t\t=hyperlink("http://rna.bgsu.edu/rna3dhub/display3D/unitid/%s,%s")' % (nt1.unit_id(),nt2.unit_id(),interaction,xmin,ymin,zmin,nt1.unit_id(),nt2.unit_id()))

    if datapoint:
        if len(interaction) > 0:
            datapoint['sOx'] = xmin
            datapoint['sOy'] = ymin
            datapoint['sOz'] = zmin
            datapoint['sOring'] = ringmin
            datapoint['sOoxygen'] = oxygenmin
            datapoint['sOinteraction'] = interaction

    return interaction, datapoint, interaction_reversed

def check_convex_hull_atoms(x,y,z, parent):
    """Method to check and see if an atom that has been translated into standard orientation falls within the
    convex hull of a nucleotide base based on the type of nucleotide (A,C,G,U,DT). Numbers Generated From generate_location_checks.py and
    this method was developed for use in the check_base_base_stacking method.
    Takes in two nucleotides coordinates alongside the nucleotide type.
    Returns True if The points fall within the convex hull of the parent1 and returns False Otherwise."""
    near_z_cutoff = 4.5
    inside = False
    if abs(z) < near_z_cutoff:
        if parent == 'G' or parent == 'DG':
            if -1.577781*x +  4.872516*y + 13.254203 > 0:  # Left of C1'-H21
                if -1.684502*x +  0.422659*y +  6.436199 > 0:  # Left of H21-H22
                    if -1.592264*x + -1.681840*y +  6.230291 > 0:  # Left of H22-H1
                            if -1.019666*x + -2.216349*y +  5.884100 > 0:  # Left of H1-O6
                                if  2.274081*x + -2.148378*y +  5.898397 > 0:  # Left of O6-N7
                                    if  1.656548*x + -1.350181*y +  4.208981 > 0:  # Left of N7-H8
                                        if  1.943584*x +  2.101573*y +  9.539166 > 0:  # Left of H8-C1'
                                            inside = True
        elif parent == 'A' or parent == 'DA':
            if -1.919603*x +  2.409029*y +  5.826043 > 0:  # Left of C1'-N3
                if -0.878321*x +  1.862418*y +  3.717570 > 0:  # Left of N3-H2
                    if -1.506467*x + -1.406603*y +  4.050950 > 0:  # Left of H2-N1
                        if -1.622643*x + -1.661740*y +  4.510171 > 0:  # Left of N1-N6
                            if  3.999889*x + -3.303567*y +  8.297273 > 0:  # Left of N6-H8
                                if  1.927145*x +  2.100463*y +  9.078623 > 0:  # Left of H8-C1'
                                    inside = True
        elif parent == 'C' or parent == 'DC':
            if -1.359217*x +  2.269450*y +  6.210683 > 0:  # Left of C1'-O2
                if -4.129985*x + -1.988094*y +  4.609390 > 0:  # Left of O2-N4
                    if  1.362107*x + -2.318128*y +  5.987542 > 0:  # Left of N4-H5
                        if  2.523463*x + -0.045961*y +  6.153526 > 0:  # Left of H5-H6
                            if  1.603632*x +  2.082733*y +  6.784744 > 0:  # Left of H6-C1'
                                inside = True
        elif parent == 'U':
            if -1.431606*x +  2.292490*y +  6.397378 > 0:  # Left of C1'-O2
                if -2.493573*x + -0.200338*y +  4.589448 > 0:  # Left of O2-H3
                    if -1.574881*x + -1.914996*y +  4.563214 > 0:  # Left of H3-O4
                        if  1.403523*x + -2.301733*y +  5.976805 > 0:  # Left of O4-H5
                            if  2.504701*x +  0.041797*y +  6.092950 > 0:  # Left of H5-H6
                                if  1.591836*x +  2.082780*y +  6.756329 > 0:  # Left of H6-C1'
                                    inside = True
        elif parent == 'DT':
            if -1.596119*x +  2.281277*y +  7.309875 > 0:  # Left of C1'-O2
                if -2.368105*x + -0.456021*y +  4.878252 > 0:  # Left of O2-H3
                    if -1.526233*x + -1.897795*y +  4.450270 > 0:  # Left of H3-O4
                        if  1.301401*x + -2.544887*y +  5.949759 > 0:  # Left of O4-C7
                            if  2.031505*x +  1.412190*y +  3.691439 > 0:  # Left of C7-C6
                                if  2.157551*x +  1.205236*y +  3.628188 > 0:  # Left of C6-C1'
                                    inside = True
        else:
            print("Unrecognized parent " + parent + " in function check_convex_hull_atoms. FR3D is currently unable to recognize this modified base.")
            return False
    return inside

def return_overlap(listOfAtoms, nt1, nt2, parent):
    """Function to check if there's overlap between a list of atoms from one nucleotide and the atoms of the base of another
    list of base atoms of nt2, 2 nucleotides, and the parent of nt1 are passed in.
    Checks each atom in the list of atoms. Takes its coordinates and translates them to be in respect to nt1 in standard orientation
    Calls check_convex_hull_atoms to see if there is truly overlap
    Finds the value of z closest to 0.
    If overlap is found:
         a list of the x,y,z coordinates of a point with overlap and the minimum z value are t returned as well as a true flag to show there is overlap
    Otherwise:
        overlap is returned as False, and coordinates are filled with dummy lists filled with -100 (which are not coordinates that would be seen otherwise)"""
    min_z = 1000
    inside = False
    overlap = False
    for atom in listOfAtoms:
        point = nt2.centers[atom]
        if len(point) == 3:
            x,y,z = translate_rotate_point(nt1, point)
            inside = check_convex_hull_atoms(x,y,z, parent)
            if abs(z) < abs(min_z):
                min_z_x = x
                min_z_y = y
                min_z = z
            if inside:
                overlap = True #since we're iterating over the whole list of atoms, inside will be set over and over so a second flag overlap will be set that won't be reset if inside is true at least once
    if overlap:
        return True, [x,y,z, min_z]
    return False, [-100,-100,-100, -100]

def create_modified_base_atoms_list(nt):
    """Function to create a list of all base atoms for modified nucleotides.
    Goes through all atoms in a nucleotide and parses out atoms that have "'" in them or OP1/2 or P.
    created for use in check_base_base_stacking function to create a list of base atoms to check for stacking overlap in modified bases"""
    atomList = []
    for atom in nt.atoms():
        if not "'" in atom.name and not atom.name in ["P","OP1","OP2"]:
            atomList.append(atom.name)
    return atomList

def check_base_base_stacking(nt1, nt2, parent1, parent2, datapoint):
    """Checks for nucleotide base stacking.
    Two nucleotides and their parents passed in.
    Creates a list of their outermost atoms.
    Projects nucleotides onto one another to find overlap.
    Annotated Near Stacking if the following criteria are met:
        Overlap is found at least one way
        Displacement of z coordinate is less than 4.5 and greater than 1
        Normal line z value is greater than 0.5
    Annotated as True Stacking  if the following criteria are met:
        Overlap is found both ways
        Displacement of z coord is less than 4 and greater than 1
        Normal line z value is greater than 0.6
    No annotation is generated if the criterion for near stacking or true stacking aren't met."""
    true_z_cutoff = 4 #angstroms, near stacking of 4.5 angstroms checked in check_convex_hull_atoms function

    interaction = ""
    interaction_reversed = ""

    #Outermost Atoms of NT Bases that's coordinates will be checked to see if they fit in the base of another nt
    convexHullAtoms = {}
    convexHullAtoms['A'] = ["C1'",'N3','H2','N1','N6','H8'] #Based on Matlab Code
    convexHullAtoms['DA'] = ["C1'",'N3','H2','N1','N6','H8']
    convexHullAtoms['C'] = ["C1'",'O2','N4','H5','H6'] #Using Hydrogens H41 and H42 cause the program to not find inside the C ring. Use N4 instead
    convexHullAtoms['DC'] = ["C1'",'O2','N4','H5','H6']
    convexHullAtoms['G'] = ["C1'",'H21','H22','H1','O6','N7','H8']
    convexHullAtoms['DG'] = ["C1'",'H21','H22','H1','O6','N7','H8']
    convexHullAtoms['U'] = ["C1'",'O2','H3','O4','H5','H6']
    convexHullAtoms['DT'] = ["C1'",'O2','H3','O4','C7', 'C6']

    #Create a list in case one of these is nucleotides is a modified nucleotide.
    #This will allow us to project atoms that may not follow the same coordinates as standard
    #nucleotides and see if they will project onto the base of another nt.
    if nt1.sequence in convexHullAtoms: #standard base
        nt1ConvexHullAtomsList = convexHullAtoms[parent1]
    elif nt1.sequence in modified_nucleotides: #modified base
        nt1ConvexHullAtomsList = create_modified_base_atoms_list(nt1)
    else:
        print("Can't check base stacking for %s and %s" % (nt1.unit_id(),nt2.unit_id()))
        return "", datapoint, ""
    if nt2.sequence in convexHullAtoms:
        nt2ConvexHullAtomsList = convexHullAtoms[parent2]
    elif nt2.sequence in modified_nucleotides:
        nt2ConvexHullAtomsList = create_modified_base_atoms_list(nt2)
    else:
        print("Can't check base stacking for %s and %s" % (nt1.unit_id(),nt2.unit_id()))
        return "", datapoint, ""

    #Variables to flag if an atom from nt2 was projected onto nt1 and to check if nt1 atoms project onto nt2
    nt2on1=False
    nt1on2=False

    #Is there overlap?
    #Returns true if an atom is projected inside the atom (overlap). Also returns the x,y,z coordinates of the nt inside and the minimum z value
    nt2on1, coords = return_overlap(nt2ConvexHullAtomsList, nt1, nt2, parent1)
    nt1on2, coords2 = return_overlap(nt1ConvexHullAtomsList, nt2, nt1, parent2)
    #print("NT 2 On 1: " + str(nt2on1) + " and NT 1 on 2: " + str(nt1on2))

    #check near stacking
    if nt2on1 or nt1on2:
        #Gets the normal vector for later calculation
        rotation_1_to_2 = np.dot(np.transpose(nt1.rotation_matrix), nt2.rotation_matrix)
        normal_Z = rotation_1_to_2[2,2]

        if datapoint:
            datapoint['normal_Z'] = normal_Z
        if coords[3] == -100:
            coords[3] = -coords2[3] #If overlap isnt found one way, sometimes the return value will be -100 when it's not supposed to be. This will use the min z the other way instead. Sets negative since direction is different but z should be similar
        if coords[3] > 0: # coords[3] holds min_z
            if normal_Z > 0:
                interaction = "ns35" # second base above, pointing up
                interaction_reversed = "ns53"
            else:
                interaction = "ns33" #second base above, pointing down
                interaction_reversed = "ns33"
        else:
            if normal_Z > 0:
                interaction = "ns53"  #second base below, pointing up
                interaction_reversed = "ns35"
            else:
                interaction =  "ns55" #second base below, pointing down
                interaction_reversed = "ns55"
        #checks for true stacking. If it meets criteria, strip the n from the annotation
        if abs(coords[3]) < true_z_cutoff and abs(coords[3]) > 1 and abs(normal_Z) > 0.6 and nt2on1 == True and nt1on2 == True:
            interaction = interaction.replace("n","")
            interaction_reversed = interaction_reversed.replace("n", "")
        #checks the last of the criteria to make sure its near stacking. All others get no annotation
        #Min z must be greater than 1 and the normal z should be greater than 0.5 to be considered near
        elif abs(coords[3]) < 1 or abs(normal_Z) < 0.5:
            return "", datapoint, ""
        # print(nt1.unit_id() + " " + nt2.unit_id())
        # print("coords: " +str(coords[3]) + "normZ: " + str(normal_Z) + " normZ2 " + str(normZ2))
        # print(interaction)

    if len(interaction) > 0 and False:
        print('%s\t%s\t%s\t%0.4f\t%0.4f\t%0.4f\t\t=hyperlink("http://rna.bgsu.edu/rna3dhub/display3D/unitid/%s,%s")' % (nt1.unit_id(),nt2.unit_id(),interaction,coords[0],coords[1],coords[2],nt1.unit_id(),nt2.unit_id()))

    if datapoint and len(interaction) > 0:
        datapoint['sInteraction'] = interaction
        datapoint['xStack'] = coords[0]
        datapoint['yStack'] = coords[1]
        datapoint['zStack'] = coords[2]
        datapoint['url'] = "http://rna.bgsu.edu/rna3dhub/display3D/unitid/%s,%s" % (nt1.unit_id(),nt2.unit_id())

    return interaction, datapoint, interaction_reversed


def check_coplanar(nt1,nt2,pair_data,datapoint):
    """
    Calculate data needed for basepair classification.
    Also, check specific criteria to say that
    they are enough in the same plane to be called coplanar.
    If so, return a number from 0 to 1 to measure the
    degree of coplanarity with 1 being best.
    Criteria for being coplanar or near coplanar:
      Pair.Gap must be < 97th percentile among basepairs (1.5179 Angstroms)
      min_distance must be < 97th percentile among basepairs (2.4589 A)
      Angle between center-center vector and normals must be > 70.2388 degrees
      Angle between normal vectors must be < 39.1315 degrees
    """

    pair_data["coplanar"] = False
    pair_data["coplanar_value"] = None         # 0 to 1 is coplanar, 1 is the best

    displ12 = pair_data["displ12"]

    # calculate gap and standardized atoms from nt2
    gap12, base_points2 = calculate_basepair_gap(nt1,nt2)
    pair_data["gap12"] = gap12

    if datapoint:
        datapoint['x'] = displ12[0,0]
        datapoint['y'] = displ12[0,1]
        datapoint['z'] = displ12[0,2]
        datapoint['gap12'] = gap12

    if gap12 >= 1.5179:
        return pair_data, datapoint

    # calculate minimum distance between nt1 base and base atoms of nt2
    base_min_distance = 1000
    min_distance = 1000
    base_points1 = []
    for atom in nt1.atoms():                  # nt1 atoms
        q = [atom.x, atom.y, atom.z]      # nt1 base atoms
        if not "'" in atom.name and not atom.name in ["P","OP1","OP2"]:  # exclude backbone atoms
            base_points1.append(q)                 # save for later gap21 calculation
            for p in base_points2:                 # nt2 atoms
                d = np.linalg.norm(np.subtract(p,q))
                if d < min_distance:
                    min_distance = d
                if d < base_min_distance:
                    base_min_distance = d

        else:
            for p in base_points2:                 # nt2 atoms
                d = np.linalg.norm(np.subtract(p,q))
                if d < min_distance:
                    min_distance = d


    pair_data["min_distance"] = min_distance

    if datapoint:
        datapoint['min_distance'] = min_distance

    # modified nucleotides don't have hydrogens, so be more flexible with them
    if min_distance >= 3.4589:
        return pair_data, datapoint

    # if working with regular bases, insist on close contact
    if min_distance >= 2.4589 and nt1.sequence in ['A','C','G','U'] and nt2.sequence in ['A','C','G','U']:
        return pair_data, datapoint

    center_displ = np.subtract(nt1.centers["base"],nt2.centers["base"])
    center_displ = center_displ / np.linalg.norm(center_displ) # normalize

    # calculate angle between center_displ and normal vectors to bases
    dot1 = abs(np.dot(center_displ,nt1.rotation_matrix[:,2]))[0,0]
    if dot1 >= 0.3381:
        return pair_data, datapoint

    dot2 = abs(np.dot(center_displ,nt2.rotation_matrix[:,2]))[0,0]
    if dot2 >= 0.3381:
        return pair_data, datapoint

    # calculate angle between normal vectors to the bases
    dot3 = abs(np.dot(nt1.rotation_matrix[:,2].T,nt2.rotation_matrix[:,2]))
    if dot3 <= 0.7757:
        return pair_data, datapoint

    gap21, base_points1 = calculate_basepair_gap(nt1,nt2,base_points1)

    if datapoint:
        datapoint['gap21'] = gap21

    if gap12 <  0.5062:             # 70th percentile
      Gap1Val = 1
    elif gap12 <  0.9775:           # 90th percentile
      Gap1Val = 1+(gap12- 0.5062)*(-1.0609)
    elif gap12 <  1.5179:           # 97th percentile
      Gap1Val = 0.5+(gap12- 0.9775)*(-0.9252)
    else:
      Gap1Val = 0

    if gap21 <  0.5062:             # 70th percentile
      Gap2Val = 1
    elif gap21 <  0.9775:           # 90th percentile
      Gap2Val = 1+(gap21- 0.5062)*(-1.0609)
    elif gap21 <  1.5179:           # 97th percentile
      Gap2Val = 0.5+(gap21- 0.9775)*(-0.9252)
    else:
      Gap2Val = 0

    if dot1 <  0.1139:              # 70th percentile
      dot1Val = 1
    elif dot1 <  0.2193:            # 90th percentile
      dot1Val = 1+(dot1- 0.1139)*(-4.7408)
    elif dot1 <  0.3381:            # 97th percentile
      dot1Val = 0.5+(dot1- 0.2193)*(-4.2103)
    else:
      dot1Val = 0

    if dot2 <  0.1139:              # 70th percentile
      dot2Val = 1
    elif dot2 <  0.2193:            # 90th percentile
      dot2Val = 1+(dot2- 0.1139)*(-4.7408)
    elif dot2 <  0.3381:            # 97th percentile
      dot2Val = 0.5+(dot2- 0.2193)*(-4.2103)
    else:
      dot2Val = 0

    if -dot3 < -0.9509:             # 70th percentile
      dot3Val = 1
    elif -dot3 < -0.8835:           # 90th percentile
      dot3Val = 1+(-dot3-(-0.9509))*(-7.4217)
    elif -dot3 < -0.7757:           # 97th percentile
      dot3Val = 0.5+(-dot3-(-0.8835))*(-4.6390)
    else:
      dot3Val = 0

    if min_distance <  1.8982:      # 70th percentile
      MinDistVal = 1
    elif min_distance <  2.1357:    # 90th percentile
      MinDistVal = 1+(min_distance- 1.8982)*(-2.1050)
    elif min_distance <  2.4859:    # 97th percentile
      MinDistVal = 0.5+(min_distance- 2.1357)*(-1.4280)
    else:
      MinDistVal = 0

    # Pair.Coplanar is 1 if all are within the 70th percentile
    # Pair.Coplanar is 0.5 if all are within the 90th percentile
    # Pair.Coplanar is > 0 if all are within the 97th percentile
    # Between these, it decreases linearly

    pair_data["coplanar"] = True
    pair_data["coplanar_value"] = min([Gap1Val, Gap2Val, dot1Val, dot2Val, dot3Val, MinDistVal])

    if datapoint:
        datapoint['coplanar'] = pair_data['coplanar']
        datapoint['coplanar_value'] = pair_data['coplanar_value']

    return pair_data, datapoint

def calculate_basepair_gap(nt1,nt2,base_points2=None):

    displacements = []
    distances = []

    if base_points2:
        for p in base_points2:
            v = np.subtract(p,nt1.centers["base"])
            d = np.linalg.norm(v)
            displacements.append(v)
            distances.append(d)

    else:
        base_points2 = []
        for atom in nt2.atoms():
            if not "'" in atom.name and not atom.name in ["P","OP1","OP2"]:  # exclude backbone atoms
                p = [atom.x, atom.y, atom.z]
                v = np.subtract(p,nt1.centers["base"])
                d = np.linalg.norm(v)
                base_points2.append(p)
                displacements.append(v)
                distances.append(d)

    indices = np.argsort(distances)

    gap12 = 100
    for k in range(0,3):              # 3 nearest points
        p = displacements[indices[k]]
        z = abs(np.dot(p,nt1.rotation_matrix[:,2])[0,0])  # distance out of plane of nt1
        if z < gap12:
            gap12 = z                 # gap is smallest z value

    return gap12, base_points2


def check_basepair_cutoffs(nt1,nt2,pair_data,cutoffs,hydrogen_bonds,datapoint):
    """
    Given nt1 and nt2 and the dictionary of cutoffs
    for that pair of nucleotides, check cutoffs for each
    basepair interaction type
    """

    displ = pair_data["displ12"]  # vector from origin to nt2 when standardized

    if abs(displ[0,2]) > 3.6:             # too far out of plane for a basepair
        return "", "", datapoint

    # check sign of normal vector to cut number of possible families in half
    rotation_1_to_2 = np.dot(np.transpose(nt1.rotation_matrix), nt2.rotation_matrix)

    normal_Z = rotation_1_to_2[2,2]   # z component of normal vector to second base

    if datapoint:
        datapoint['normal_Z'] = normal_Z

    if normal_Z > 0:
        normal_sgn = 1
    else:
        normal_sgn = -1

    ok_normal_displ = []              # those that pass the normal and displacement
    possible_interactions = set([])   # list of possible interactions from normal vector,
                                      # for checking hydrogen bonds and near pairs

    for interaction in cutoffs[normal_sgn].keys():
        for subcategory in cutoffs[normal_sgn][interaction].keys():
            cut = cutoffs[normal_sgn][interaction][subcategory]
            if displ[0,0] < cut['xmin']:
                continue
            if displ[0,0] > cut['xmax']:
                continue
            if displ[0,1] < cut['ymin']:
                continue
            if displ[0,1] > cut['ymax']:
                continue
            if displ[0,2] < cut['zmin']:
                continue
            if displ[0,2] > cut['zmax']:
                continue
            if normal_Z < cut['normalmin']:
                continue
            if normal_Z > cut['normalmax']:
                continue
            ok_normal_displ.append((interaction,subcategory)) # ("cWW",0), etc.
            possible_interactions.add(interaction)  # use exact interaction like cWw

    if len(possible_interactions) > 0:
        print("\nhttp://rna.bgsu.edu/rna3dhub/display3D/unitid/%s,%s" % (nt1.unit_id(),nt2.unit_id()))

    # check hydrogen bonds for interactions that are still possible
    # store according to donor and acceptor to disqualify worse acceptors
    atom_set_to_bond_parameters = {}
    donor_hydrogen_to_badness = {}
    for LW in possible_interactions:
        if LW in hydrogen_bonds.keys():
            for atom_set in hydrogen_bonds[LW]:
                if not atom_set in atom_set_to_bond_parameters:
                    # return True/False, length, angle, badness
                    if atom_set[3] == '12':
                        result = check_hydrogen_bond(nt1,nt2,atom_set)
                    else:
                        result = check_hydrogen_bond(nt2,nt1,atom_set)

                    atom_set_to_bond_parameters[atom_set] = result

                    # store the lowest "badness" for this donor-hydrogen pair
                    if result[0]:
                        donor    = atom_set[0]
                        hydrogen = atom_set[1]
                        if (donor,hydrogen) in donor_hydrogen_to_badness:
                            if result[4] < donor_hydrogen_to_badness[(donor,hydrogen)]:
                                donor_hydrogen_to_badness[(donor,hydrogen)] = result[4]
                        else:
                            donor_hydrogen_to_badness[(donor,hydrogen)] = result[4]

                    if result[0]:
                        if result[1]:
                            print('%s has   %s,%s,%s,%s bond with distance %0.4f, angle %0.4f, badness %0.4f' % (LW,atom_set[0],atom_set[1],atom_set[2],atom_set[3],result[2],result[3],result[4]))
                        else:
                            print('%s lacks %s,%s,%s,%s bond with distance %0.4f, angle %0.4f, badness %0.4f' % (LW,atom_set[0],atom_set[1],atom_set[2],atom_set[3],result[2],result[3],result[4]))

        else:
            print('No hydrogen bonds to check for %s' % LW)

    # count hydrogen bonds for each possible annotation
    for LW in possible_interactions:
        if LW in hydrogen_bonds.keys():
            checked_counter = 0
            bond_counter = 0
            for atom_set in hydrogen_bonds[LW]:
                result = atom_set_to_bond_parameters[atom_set]

                if result[0]:
                    checked_counter += 1
                    if result[1]:
                        donor    = atom_set[0]
                        hydrogen = atom_set[1]
                        # if the badness is not so far from the best
                        if result[4] < donor_hydrogen_to_badness[(donor,hydrogen)] + 0.5:
                            bond_counter += 1
                        else:
                            print('Rejected %s,%s,%s,%s bond with distance %0.4f, angle %0.4f, badness %0.4f' % (atom_set[0],atom_set[1],atom_set[2],atom_set[3],result[2],result[3],result[4]))

            print('%s has %d out of %s hydrogen bonds' % (LW,bond_counter,checked_counter))
            LW_bond_counter[LW] = (bond_counter,checked_counter)

        else:
            print('No hydrogen bonds to check for %s' % LW)


    if len(ok_normal_displ) == 0:
        return "", "", datapoint

    angle_in_plane = math.atan2(rotation_1_to_2[1,1],rotation_1_to_2[1,0])*57.29577951308232 - 90

    if angle_in_plane <= -90:
        angle_in_plane += 360

    if datapoint:
        datapoint['angle_in_plane'] = angle_in_plane

    ok_angle_in_plane = []

    for interaction,subcategory in ok_normal_displ:
        cut = cutoffs[normal_sgn][interaction][subcategory]
        if cut['anglemin'] < cut['anglemax']:     # for ranges in -90 to 270 like 50 to 120
            if angle_in_plane <= cut['anglemin']:
                continue
            if angle_in_plane >= cut['anglemax']:
                continue
        else:                                     # for ranges straddling 270 like 260 to -75
            if angle_in_plane >= cut['anglemax'] and angle_in_plane <= cut['anglemin']:
                continue

        ok_angle_in_plane.append((interaction,subcategory))

    if len(ok_angle_in_plane) == 0:
        return "", "", datapoint

    # (interaction,subcategory) pairs that meet all requirements so far
    ok_gap = []

    if not 'gap12' in pair_data:
        # calculate gap and standardized atoms from nt2
        gap12, base_points2 = calculate_basepair_gap(nt1,nt2)
        pair_data["gap12"] = gap12

    for interaction,subcategory in ok_angle_in_plane:
        cut = cutoffs[normal_sgn][interaction][subcategory]
        if cut['gapmax'] > 0.1:
            if pair_data["gap12"] > cut['gapmax']:
                continue

        ok_gap.append((interaction,subcategory))

    # deal with the possibility of multiple matching interactions
    if len(ok_gap) == 0:
        return "", "", datapoint
    elif len(ok_gap) > 1:
        interactions = sorted(list(set([i for i,s in ok_gap])))
        if len(ok_gap) == 2:
            i0 = ok_gap[0][0]  # first interaction
            i1 = ok_gap[1][0]  # second interaction
            if "a" + i0 == i1:
                ok_gap = [ok_gap[0]]   # just use the main category
            elif "a" + i1 == i0:
                ok_gap = [ok_gap[1]]   # just use the main category
        if False and len(set([i for i,s in ok_gap])) > 1:
            print("Multiple basepair types for %s, using the first one" % datapoint['url'])
            print(ok_gap)
            print(datapoint)

    if datapoint:
        datapoint['basepair'] = ok_gap[0][0]
        datapoint['basepair_subcategory'] = ok_gap[0][1]

    # print the eventual basepair classification if one is found, to compare to hydrogen bonds
    if len(ok_gap) > 0:
        print("Checking cutoffs gives classification %s" % ok_gap)

    # return just the first interaction type and subcategory
    return ok_gap[0][0], ok_gap[0][1], datapoint


def get_glycosidic_atom_coordinates(nt,parent):

    gly = None

    if nt.sequence in ['A','G','DA','DG']:
        gly = nt.centers["N9"]
    elif nt.sequence in ['C','U','DC','DT']:
        gly = nt.centers["N1"]
    elif nt.sequence in modified_nucleotides:
        if parent in ['A','G','DA','DG']:
            gly = nt.centers[modified_nucleotides[nt.sequence]["atoms"]["N9"]]
        elif parent in ['C','U','DC','DT']:
            gly = nt.centers[modified_nucleotides[nt.sequence]["atoms"]["N1"]]

    return gly

def get_axis_angle_from_rotation_matrix(rotation):
    """
    Turn a 3x3 rotation matrix into an axis of rotation and angle of rotation
    """

    values, vectors = np.linalg.eig(rotation) # get eigenvectors and eigenvalues of rotation

    imag0 = abs(values[0].imag)
    imag1 = abs(values[1].imag)
    imag2 = abs(values[2].imag)

    min_imag = np.argsort(np.absolute(np.imag(values)))[0]

    """
    if imag0 < imag1:
        if imag0 < imag2:
            min_imag = 0
        elif imag2 <= imag0:
            min_imag = 2
    else:
        if imag1 < imag2:
            min_imag = 1
        elif imag2 <= imag1:
            min_imag = 2
    """

    axis = np.real(np.array(vectors[:,min_imag]))  # column vector for axis

    angle = None
    i = np.argsort(np.absolute(axis),axis=0)      # find two largest entries of axis

    b = np.zeros((3,1))                # column vector of zeros
    b[i[1],0] = axis[i[2],0]
    b[i[2],0] = -axis[i[1],0]

    """
    print(values)
    print(vectors)
    print("    Eigenvalue with smallest imaginary part is %d" % min_imag)

    print("Axis:")
    print(axis)
    print(np.absolute(axis))
    print(i)
    print(b)
    print(b.T)
    print((b.T * rotation * b)[0,0])
    print(b.T.dot(b))

    print(np.dot(np.dot(b.T,rotation),b)[0,0])
    print(np.dot(b.T,b)[0,0])
    """

    angle = math.acos(np.dot(np.dot(b.T,rotation),b)[0,0] / np.dot(b.T,b)[0,0]).real
    angle = angle * np.sign(np.linalg.det(np.concatenate((b,np.dot(rotation,b),axis),axis=1)))
    angle = angle * 57.29577951308232

    if angle <= -90:
        angle += 360

    return axis,angle


def normal_vector_calculation(residue):
    key = residue.sequence
    P1 = residue.centers[planar_atoms[key][0]]
    P2 = residue.centers[planar_atoms[key][1]]
    P3 = residue.centers[planar_atoms[key][2]]
#    print key, residue.unit_id(), P1, P2, P3

    if len(P1) == 3 and len(P2) == 3 and len(P3) == 3:
        normal_vector = np.cross((P2 - P1),(P3 - P1))
        return normal_vector
    else:
        return []

# this function calculates the angle made from A to B to C from 0 to 180 degrees
def calculate_hb_angle(A,B,C):
    if len(A) == 3 and len(B) == 3 and len(C) == 3:
        return angle_between_vectors(np.subtract(A,B),np.subtract(C,B))

# This function calculates an angle from 0 to 90 degrees between two vectors
def smaller_angle_between_vectors(vec1, vec2):
    if len(vec1) == 3 and len(vec2) == 3:
        # the following line sometimes causes "RuntimeWarning: invalid value encountered in double_scalars" on 5JTE
        cosang = abs(np.dot(vec1, vec2) / (np.linalg.norm(vec1) * np.linalg.norm(vec2)))
        angle = np.arccos(cosang)
        return 180*abs(angle)/np.pi
    else:
        return None

# This function calculates an angle from 0 to 180 degrees between two vectors
def angle_between_vectors(vec1, vec2):
    if len(vec1) == 3 and len(vec2) == 3:
        cosang = np.dot(vec1, vec2)
        sinang = np.linalg.norm(np.cross(vec1, vec2))
        angle = np.arctan2(sinang, cosang)
        return 180*angle/np.pi
    else:
        return None

# This function calculates an angle from 0 to 180 degrees between two vectors
def angle_between_three_points(P1,P2,P3):
    if len(P1) == 3 and len(P2) == 3 and len(P3) == 3:
        return angle_between_vectors(P1-P2,P3-P2)
    else:
        return None

# This function calculates an angle from 0 to 180 degrees between two vectors
def distance_between_vectors(vec1, vec2):
    if len(vec1) == 3 and len(vec2) == 3:
        return np.linalg.norm(np.subtract(vec1,vec2))
    else:
        return None


def unit_vector(v):
    return v / np.linalg.norm(v)


def map_PDB_list_to_PDB_IFE_dict(PDB_list):
    """
    map a list of PDB ids or IFEs or URLs to a dictionary whose keys
    are PDB ids and whose values are IFEs in that PDB
    """

    PDB_IFE_Dict = defaultdict(str)   # accumulate PDB-IFE pairs
    for PDB in PDB_list:
        try:
            if "nrlist" in PDB and "NR_" in PDB:
                                          # referring to an equivalence class online
                                          # download the entire representative set,
                                          # then find the right line for the equivalence class
                                          # then extract the list
                if sys.version_info[0] < 3:
                    f = urllib.urlopen(PDB)
                    myfile = f.read()
                else:
                    f = urllib.request.urlopen(PDB)
                    myfile = f.read().decode()

                alltbody = myfile.split("tbody")
                alllines = alltbody[1].split("<a class='pdb'>")
                del alllines[0]
                for line in alllines:
                    fields = line.split("</a>")
                    if len(fields[0]) > 1:
                        newIFE = fields[0].replace(" ","")   # remove spaces
                        newPDB = newIFE[0:4]
                        PDB_IFE_Dict[newPDB] += "+" + newIFE

            elif "nrlist" in PDB:           # referring to a representative set online
                if sys.version_info[0] < 3:
                    f = urllib.urlopen(PDB)
                    myfile = f.read()
                else:
                    f = urllib.request.urlopen(PDB)
                    myfile = f.read().decode()
                alllines = myfile.split("\n")
                for line in alllines:
                    fields = line.split(",")

                    if len(fields) > 1 and len(fields[1]) > 4:
                        newPDB = fields[1][1:5]   # use only PDB identifier, ignore IFE for now
                        PDB_IFE_Dict[newPDB] += "+" + fields[1].replace('"','')

            elif "+" in PDB:                      # in case multiple chains in an IFE
                newPDB = PDB.split("|")[0]        # in case model, chain is indicated
                PDB_IFE_Dict[newPDB] = PDB

            elif "|" in PDB:                      # in case model, chain is indicated
                newPDB = PDB.split("|")[0]
                PDB_IFE_Dict[newPDB] = PDB

            else:
                PDB_IFE_Dict[PDB] = ""            # indicates to process the whole PDB file
        except:
            print("Not able to process %s" % PDB)
    return PDB_IFE_Dict


def write_unit_data_file(PDB,unit_data_path,structure):
    """
    Write out data file(s) of nucleotide centers and rotation matrices,
    primarily for use by the FR3D motif search tool.
    If unit_data_path is empty, no files are written.
    One file for each chain.
    """

    if len(unit_data_path) > 0:

        nucleotides = structure.residues(type = ["RNA linking","DNA linking"])
        all_nts = {}

        # get the nucleotides in each model and chain, able to sort by symmetry and index
        for nt in nucleotides:
            fields = nt.unit_id().split("|")
            id = "_".join(fields[0:3])   # PDB_model_chain

            if len(fields) == 9:
                symmetry = fields[8]
            else:
                symmetry = ""

            if not id in all_nts:
                all_nts[id] = []

            #all_nts[id].append((nt.index,nt.unit_id(),nt.centers["glycosidic"],nt.rotation_matrix))
            all_nts[id].append((symmetry,nt.index,nt))

        # loop over models and chains
        for id in all_nts.keys():

            # write out data for each nucleotide
            # note that _NA goes with glycosidic centers, while _RNA would be for base centers
            filename = os.path.join(unit_data_path, "units", id + "_NA.pickle")

            units = []
            order = []
            cntrs = []
            rttns = []

            # sort by symmetry and index
            for symmetry,index,nt in sorted(all_nts[id]):
                units.append(nt.unit_id())
                order.append(nt.index)
                cntrs.append(nt.centers["glycosidic"])
                rttns.append(nt.rotation_matrix)

            rsset = [units, order, cntrs, rttns]

            with open(filename, 'wb') as fh:
                # Use 2 for "HIGHEST_PROTOCOL" for Python 2.3+ compatibility.
                pickle.dump(rsset, fh, 2)

            print("  Wrote unit data file %s" % filename)


def write_txt_output_file(outputNAPairwiseInteractions,PDBid,interaction_to_list_of_tuples,categories,category_to_interactions):
    """
    Write interactions according to category, and within each
    category, write by annotation.
    Other than that, the interactions are listed in no particular order.
    """

    # loop over types of output files requested
    for category in categories.keys():
        filename = os.path.join(outputNAPairwiseInteractions,PDBid + "_" + category + ".txt")
        with open(filename,'w') as f:
            # loop over all interactions found in this category
            for interaction in category_to_interactions[category]:
                inter = interaction
                if category == 'basepair':
                    inter = simplify_basepair(interaction)
                # if this category has a restricted list of interactions to output
                if len(categories[category]) == 0 or inter in categories[category]:
                    for a,b,c in interaction_to_list_of_tuples[interaction]:
                        f.write("%s\t%s\t%s\t%s\n" % (a,inter,b,c))

def write_ebi_json_output_file(outputNAPairwiseInteractions,PDBid,interaction_to_list_of_tuples,categories,category_to_interactions,chain,unit_id_to_sequence_position,modified):
    """
    For each chain, write interactions according to category,
    and within each category, write by annotation.
    Other than that, the interactions are listed in no particular order.
    """

    import json

    # loop over types of output files requested
    for category in categories.keys():
        filename = os.path.join(outputNAPairwiseInteractions,PDBid + "_" + chain + "_" + category + ".json")

        output = {}
        output["pdb_id"] = PDBid
        output["chain_id"] = chain
        output["modified"] = modified

        annotations = []
        for interaction in category_to_interactions[category]:
            inter = interaction
            if category == 'basepair':
                inter = simplify_basepair(interaction)
            # if this category has a restricted list of interactions to output
            if len(categories[category]) == 0 or inter in categories[category]:

                for a,b,c in interaction_to_list_of_tuples[interaction]:
                    fields1 = a.split("|")
                    fields2 = b.split("|")
                    if fields1[2] == chain and fields2[2] == chain:
                        if unit_id_to_sequence_position[a] < unit_id_to_sequence_position[b]:
                            ann = {}
                            ann["seq_id1"]  = str(unit_id_to_sequence_position[a])
                            ann["3d_id1"]   = fields1[4]
                            ann["nt1"]      = fields1[3]
                            ann["unit1"]    = fields1[3]
                            ann["bp"]       = inter
                            ann["seq_id2"]  = str(unit_id_to_sequence_position[b])
                            ann["nt2"]      = fields2[3]
                            ann["unit2"]    = fields2[3]
                            ann["3d_id2"]   = fields2[4]
                            ann["crossing"] = str(c)
                            #{"seq_id1":"1","3d_id1":"13","nt1":"C","bp":"cWW","seq_id2":"71","nt2":"G","3d_id2":"83","crossing":"0"}

                            annotations.append(ann)

        output["annotations"] = annotations

        #print(json.dumps(output))

        with open(filename,'w') as f:
            f.write(json.dumps(output))

def simplify_basepair(interaction):

    if len(interaction) == 3:
        inter = interaction[0] + interaction[1:3].upper()
    elif len(interaction) == 4:
        inter = interaction[0:2] + interaction[2:4].upper()
    else:
        inter = interaction

    return inter

#=======================================================================



if __name__=="__main__":

    # allow user to specify input and output paths
    parser = argparse.ArgumentParser()
    parser.add_argument('PDBfiles', type=str, nargs='+', help='.cif filename(s)')
    parser.add_argument('-o', "--output", help="Output Location of Pairwise Interactions")
    parser.add_argument('-i', "--input", help='Input Path')
    parser.add_argument('-c', "--category", help='Interaction category or categories (basepair,stacking,sO,coplanar,basepair_detail,covalent)')
    parser.add_argument('-f', "--format", help='Output format (txt,ebi_json)')

    # process command line arguments
    args = parser.parse_args()

    if args.input:
        inputPath = args.input
    elif not inputPath:
        inputPath = ""

    if args.output:
        outputNAPairwiseInteractions = args.output     # set output path
    elif not outputNAPairwiseInteractions:
        outputNAPairwiseInteractions = ""

    if args.format:
        outputFormat = args.format
    else:
        outputFormat = 'txt'

    # dictionary to control what specific annotations are output, in a file named for the key
    # empty list means to output all interactions in that category
    # non-empty list specifies which interactions to output in that category
    categories = {}

    Leontis_Westhof_basepairs = ['cWW', 'cSS', 'cHH', 'cHS', 'cHW', 'cSH', 'cSW', 'cWH', 'cWS', 'tSS', 'tHH', 'tHS', 'tHW', 'tSH', 'tSW', 'tWH', 'tWS', 'tWW']

    if args.category:
        for category in args.category.split(","):
            categories[category] = []
    else:
        # default is to annotate and write just "true" basepairs
        categories['basepair'] = Leontis_Westhof_basepairs

    # only output true basepairs in these main categories
    if 'basepair' in categories:
        categories['basepair'] = Leontis_Westhof_basepairs
    else:
        categories['basepair'] = ['cWW']  # only annotate cWW, for crossing number

    # check existence of input path
    if len(inputPath) > 0 and not os.path.exists(inputPath):
        print("Attempting to create input path %s" % inputPath)
        os.mkdir(inputPath)

    # check existence of output path
    if len(outputNAPairwiseInteractions) > 0 and not os.path.exists(outputNAPairwiseInteractions):
        print("Attempting to create output path %s" % outputNAPairwiseInteractions)
        os.mkdir(outputNAPairwiseInteractions)

    # process additional arguments as PDB files
    PDBs = []  # list of (path,filename) entries
    entries = args.PDBfiles
    for entry in entries:
        path_split = os.path.split(entry)

        if len(path_split[0]) > 0:
            PDBs.append(path_split)
        else:
            PDBs.append((inputPath,entry))

    # annotate each PDB file
    timerData = myTimer("start")
    failed_structures = []
    counter = 0

    focused_basepair_cutoffs = focus_basepair_cutoffs(basepair_cutoffs,categories['basepair'])

    # check how this worked
    for combination in focused_basepair_cutoffs:
        for normal in focused_basepair_cutoffs[combination]:
            for interaction in focused_basepair_cutoffs[combination][normal]:
                for subcategory in focused_basepair_cutoffs[combination][normal][interaction]:
                    #print(combination, normal, interaction, subcategory, focused_basepair_cutoffs[combination][normal][interaction][subcategory])
                    pass

    ideal_hydrogen_bonds = load_ideal_basepair_hydrogen_bonds()

    """
    for combination in ideal_hydrogen_bonds:
        for LW in ideal_hydrogen_bonds[combination]:
            print(combination, LW, ideal_hydrogen_bonds[combination][LW])
    """

    for path, PDB in PDBs:
        counter += 1

        if PDB.lower().endswith('.cif') or PDB.lower().endswith('.pdb'):
            PDBid = PDB[:-4]
            path_PDB = os.path.join(path,PDB)         # extension given
        elif len(PDB) == 4:
            PDBid = PDB
            path_PDB = os.path.join(path,PDB+".cif")  # default to .cif
        else:
            PDBid = PDB
            path_PDB = os.path.join(path,PDB)         # use given filename

        print("Reading file %s, which is number %d out of %d" % (path_PDB, counter, len(PDBs)))
        timerData = myTimer("Reading CIF files",timerData)

        # suppress error messages, but report failures at the end
        try:
            structure, messages = load_structure(path_PDB)

        except Exception as ex:
            message = "Could not load structure %s due to exception %s: %s" % (PDB,type(ex).__name__,ex)
            failed_structures.append((PDB,message))
            if type(ex).__name__ == "TypeError":
                failed_structures.append((PDB,"See suggestions in the fr3d-python Readme file"))
            continue

        if not structure:
            print("  Could not load structure %s" % (PDB))
            for message in messages:
                failed_structures.append((PDB,message))
            continue


        interaction_to_list_of_tuples, category_to_interactions, timerData, pair_to_data = annotate_nt_nt_in_structure(structure,categories,timerData)

        timerData = myTimer("Recording interactions",timerData)
        print("  Recording interactions in %s" % outputNAPairwiseInteractions)

        if outputFormat == 'txt':
            write_txt_output_file(outputNAPairwiseInteractions,PDBid,interaction_to_list_of_tuples,categories, category_to_interactions)
        elif outputFormat == 'ebi_json':
            bases = structure.residues(type = ["RNA linking","DNA linking"])  # load all RNA/DNA nucleotides
            chain_unit_id_to_sequence_position = {}
            chain_modified = {}
            for base in bases:
                chain = base.chain
                if not chain in chain_unit_id_to_sequence_position:
                    chain_unit_id_to_sequence_position[chain] = {}
                    chain_modified[chain] = []
                chain_unit_id_to_sequence_position[chain][base.unit_id()] = base.index

                fields = base.unit_id().split('|')
                if not fields[3] in ['A','C','G','U','DA','DC','DG','DT']:
                    modif = {}
                    modif['seq_id'] = str(base.index)
                    modif['nt1'] = fields[3]
                    modif['unit1'] = fields[3]
                    modif['3d_id'] = fields[4]
                    chain_modified[chain].append(modif)

            for chain in list(chain_unit_id_to_sequence_position.keys()):
                write_ebi_json_output_file(outputNAPairwiseInteractions,PDBid,interaction_to_list_of_tuples,categories, category_to_interactions, chain, chain_unit_id_to_sequence_position[chain],chain_modified[chain])


    myTimer("summary",timerData)

    if len(failed_structures) > 0:
        print("Error messages:")
        for message in failed_structures:
            print("%s %s" % message)
    else:
        print("All files read successfully")

    # note status of stacking annotations
    if 'stacking' in categories:
        print("Stacking annotations are not yet finalized")

    if 'basepair' in categories:
        print("Basepair annotations are not yet finalized")<|MERGE_RESOLUTION|>--- conflicted
+++ resolved
@@ -66,17 +66,10 @@
 from fr3d.definitions import HB_weak_donors
 from fr3d.definitions import HB_acceptors
 from fr3d.modified_parent_mapping import modified_nucleotides
-
-<<<<<<< HEAD
-#from fr3d.classifiers.class_limits import basepair_cutoffs
-from class_limits import basepair_cutoffs
+from fr3d.classifiers.class_limits import nt_nt_cutoffs
 
 from hydrogen_bonds import load_ideal_basepair_hydrogen_bonds
 from hydrogen_bonds import check_hydrogen_bond
-=======
-#from fr3d.classifiers.class_limits import nt_nt_cutoffs
-from fr3d.classifiers.class_limits import nt_nt_cutoffs
->>>>>>> c33f382c
 
 # read input and output paths from localpath.py
 # note that fr3d.localpath does not synchronize with Git, so you can change it locally to point to your own directory structure
