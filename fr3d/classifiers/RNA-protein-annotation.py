# -*- coding: utf-8 -*-
"""
Created on Wed Nov 26 12:44:30 2014 @author: Poorna Roy
Name: RNA-protein detection
"""

"""Detect and plot RNA base- amino acid interactions."""
from fr3d.cif.reader import Cif
from fr3d.definitions import RNAconnections
from fr3d.definitions import NAbaseheavyatoms
from fr3d.definitions import NAbasehydrogens
from fr3d.definitions import nt_sugar
from fr3d.definitions import nt_phosphate
from fr3d.definitions import Ribophos_connect
from fr3d.definitions import aa_connections
from fr3d.definitions import aa_backconnect
from fr3d.definitions import aa_hydrogen_connections
from fr3d.definitions import aa_fg
from fr3d.definitions import aa_linker
from fr3d.definitions import aa_backbone
from fr3d.definitions import tilt_cutoff
from fr3d.definitions import planar_atoms
from fr3d.definitions import HB_donors
from fr3d.definitions import HB_weak_donors
from fr3d.definitions import HB_acceptors

from discrepancy import matrix_discrepancy
import numpy as np
import csv
import urllib
import pickle
import math
import sys

import matplotlib.pyplot as plt
from collections import defaultdict
from mpl_toolkits.mplot3d import Axes3D
# note that fr3d.localpath does not synchronize with Git, so you can change it locally to point to your own directory structure
from fr3d.localpath import outputText
from fr3d.localpath import outputBaseAAFG
from fr3d.localpath import contact_list_file
from fr3d.localpath import inputPath
from fr3d.localpath import outputHTML
from fr3d.data.base import EntitySelector

from fr3d.ordering.greedyInsertion import orderWithPathLengthFromDistanceMatrix

#from fr3d.classifiers.base_aafg import distance_metrics
from datetime import datetime
from math import floor
import os
from os import path

from time import time

HB_donor_hydrogens = {}
HB_donor_hydrogens['A'] = {"N6":["1H6","2H6"], "C2":["H2"], "C8":["H8"], "O2'":[]}
HB_donor_hydrogens['G'] = {"N1":["H1"], "N2":["2H2","1H2"], "C8":["H8"], "O2'":[]}
HB_donor_hydrogens['C'] = {"N4":["1H4","2H4"], "C5":["H5"], "C6":["H6"], "O2'":[]}
HB_donor_hydrogens['U'] = {"N3":["H3"], "C5":["H5"], "C6":["H6"], "O2'":[]}

distance_for_base_atom_type_vdw = {}

distance_for_base_atom_type_vdw['CHn'] = 1.92
distance_for_base_atom_type_vdw['CH'] = 1.82
distance_for_base_atom_type_vdw['C'] = 1.74
distance_for_base_atom_type_vdw['S'] = 1.92
distance_for_base_atom_type_vdw['N'] = 1.66
distance_for_base_atom_type_vdw['O'] = 1.51
distance_for_base_atom_type_vdw['H2O'] = 1.68

distance_for_atom_type_vdw = {}

distance_for_atom_type_vdw['CA'] = 1.9
distance_for_atom_type_vdw['C'] = 1.75
distance_for_atom_type_vdw['CH'] = 2.01
distance_for_atom_type_vdw['CH2'] = 1.92
distance_for_atom_type_vdw['CH2b'] = 1.91
distance_for_atom_type_vdw['CH2ch'] = 1.88
distance_for_atom_type_vdw['CH3'] = 1.92
distance_for_atom_type_vdw['CHar'] = 1.82
distance_for_atom_type_vdw['Car'] = 1.74
distance_for_atom_type_vdw['CHim'] = 1.74
distance_for_atom_type_vdw['Cco'] = 1.81
distance_for_atom_type_vdw['Ccoo'] = 1.76
distance_for_atom_type_vdw['SH'] = 1.88
distance_for_atom_type_vdw['S'] = 1.94
distance_for_atom_type_vdw['N'] = 1.71
distance_for_atom_type_vdw['NH'] = 1.66
distance_for_atom_type_vdw['NH+'] = 1.65
distance_for_atom_type_vdw['NH2'] = 1.62
distance_for_atom_type_vdw['NH2+'] = 1.67
distance_for_atom_type_vdw['NH3+'] = 1.67
distance_for_atom_type_vdw['O'] = 1.49
distance_for_atom_type_vdw['Oco'] = 1.52
distance_for_atom_type_vdw['Ocoo'] = 1.49
distance_for_atom_type_vdw['OH'] = 1.54
distance_for_atom_type_vdw['H2O'] = 1.68

distance_for_base_atom_type_coulombic = {}

distance_for_base_atom_type_coulombic['N'] = 1.47
distance_for_base_atom_type_coulombic['O'] = 1.38
distance_for_base_atom_type_coulombic['H2O'] = 1.37

distance_for_atom_type_coulombic = {}

distance_for_atom_type_coulombic['N'] = 1.49
distance_for_atom_type_coulombic['NH'] = 1.55
distance_for_atom_type_coulombic['NH+'] = 1.41
distance_for_atom_type_coulombic['NH2'] = 1.49
distance_for_atom_type_coulombic['NH2+'] = 1.49
distance_for_atom_type_coulombic['NH3+'] = 1.4
distance_for_atom_type_coulombic['O'] = 1.41
distance_for_atom_type_coulombic['Oco'] = 1.41
distance_for_atom_type_coulombic['Ocoo'] = 1.35
distance_for_atom_type_coulombic['OH'] = 1.35
distance_for_atom_type_coulombic['H2O'] = 1.37

distance_limit_vdw = defaultdict(dict)

for base_name in ["A","C","G","U"]:
    distance_limit_vdw[base_name]["C1'"] = distance_for_base_atom_type_vdw['CHn']
    distance_limit_vdw[base_name]["C2'"] = distance_for_base_atom_type_vdw['CHn']
    distance_limit_vdw[base_name]["C3'"] = distance_for_base_atom_type_vdw['CHn']
    distance_limit_vdw[base_name]["C4'"] = distance_for_base_atom_type_vdw['CHn']
    distance_limit_vdw[base_name]["C5'"] = distance_for_base_atom_type_vdw['CHn']
    distance_limit_vdw[base_name]["O2'"] = distance_for_base_atom_type_vdw['O']
    distance_limit_vdw[base_name]["O3'"] = distance_for_base_atom_type_vdw['O']
    distance_limit_vdw[base_name]["O4'"] = distance_for_base_atom_type_vdw['O']
    distance_limit_vdw[base_name]["O5'"] = distance_for_base_atom_type_vdw['O']
    distance_limit_vdw[base_name]["PO1"] = distance_for_base_atom_type_vdw['O']
    distance_limit_vdw[base_name]["PO2"] = distance_for_base_atom_type_vdw['O']

distance_limit_vdw["A"]["N1"] = distance_for_base_atom_type_vdw['N']
distance_limit_vdw["A"]["C2"] = distance_for_base_atom_type_vdw['CH']
distance_limit_vdw["A"]["N3"] = distance_for_base_atom_type_vdw['N']
distance_limit_vdw["A"]["C4"] = distance_for_base_atom_type_vdw['C']
distance_limit_vdw["A"]["C5"] = distance_for_base_atom_type_vdw['C']
distance_limit_vdw["A"]["C6"] = distance_for_base_atom_type_vdw['C']
distance_limit_vdw["A"]["N6"] = distance_for_base_atom_type_vdw['N']
distance_limit_vdw["A"]["N7"] = distance_for_base_atom_type_vdw['N']
distance_limit_vdw["A"]["C8"] = distance_for_base_atom_type_vdw['CH']
distance_limit_vdw["A"]["N9"] = distance_for_base_atom_type_vdw['N']

distance_limit_vdw["G"]["N1"] = distance_for_base_atom_type_vdw['N']
distance_limit_vdw["G"]["C2"] = distance_for_base_atom_type_vdw['C']
distance_limit_vdw["G"]["N2"] = distance_for_base_atom_type_vdw['N']
distance_limit_vdw["G"]["N3"] = distance_for_base_atom_type_vdw['N']
distance_limit_vdw["G"]["C4"] = distance_for_base_atom_type_vdw['C']
distance_limit_vdw["G"]["C5"] = distance_for_base_atom_type_vdw['C']
distance_limit_vdw["G"]["C6"] = distance_for_base_atom_type_vdw['C']
distance_limit_vdw["G"]["O6"] = distance_for_base_atom_type_vdw['O']
distance_limit_vdw["G"]["N7"] = distance_for_base_atom_type_vdw['N']
distance_limit_vdw["G"]["C8"] = distance_for_base_atom_type_vdw['CH']
distance_limit_vdw["G"]["N9"] = distance_for_base_atom_type_vdw['N']

distance_limit_vdw["C"]["N1"] = distance_for_base_atom_type_vdw['N']
distance_limit_vdw["C"]["C2"] = distance_for_base_atom_type_vdw['C']
distance_limit_vdw["C"]["O2"] = distance_for_base_atom_type_vdw['O']
distance_limit_vdw["C"]["N3"] = distance_for_base_atom_type_vdw['N']
distance_limit_vdw["C"]["C4"] = distance_for_base_atom_type_vdw['C']
distance_limit_vdw["C"]["N4"] = distance_for_base_atom_type_vdw['N']
distance_limit_vdw["C"]["C5"] = distance_for_base_atom_type_vdw['CH']
distance_limit_vdw["C"]["C6"] = distance_for_base_atom_type_vdw['CH']

distance_limit_vdw["U"]["N1"] = distance_for_base_atom_type_vdw['N']
distance_limit_vdw["U"]["C2"] = distance_for_base_atom_type_vdw['C']
distance_limit_vdw["U"]["O2"] = distance_for_base_atom_type_vdw['O']
distance_limit_vdw["U"]["N3"] = distance_for_base_atom_type_vdw['N']
distance_limit_vdw["U"]["C4"] = distance_for_base_atom_type_vdw['C']
distance_limit_vdw["U"]["O4"] = distance_for_base_atom_type_vdw['O']
distance_limit_vdw["U"]["C5"] = distance_for_base_atom_type_vdw['CH']
distance_limit_vdw["U"]["C6"] = distance_for_base_atom_type_vdw['CH']

all_aa_list = ["ALA", "ARG", "ASN", "ASP", "CYS", "GLN", "GLU", "GLY", "HIS", "ILE", "LEU", "LYS", "MET", "PHE", "PRO", "SER", "THR", "TRP", "TYR", "VAL"]

for aa_name in all_aa_list:
    distance_limit_vdw[aa_name]['CA'] = distance_for_atom_type_vdw['CA']
    distance_limit_vdw[aa_name]['C'] = distance_for_atom_type_vdw['C']
    distance_limit_vdw[aa_name]['O'] = distance_for_atom_type_vdw['O']
    distance_limit_vdw[aa_name]['N'] = distance_for_atom_type_vdw['N']

distance_limit_vdw['ALA']['CB'] = distance_for_atom_type_vdw['CH3']

distance_limit_vdw['CYS']['CB'] = distance_for_atom_type_vdw['CH2b']
distance_limit_vdw['CYS']['SG'] = distance_for_atom_type_vdw['SH']

distance_limit_vdw['SER']['CB'] = distance_for_atom_type_vdw['CH2b']
distance_limit_vdw['SER']['OG'] = distance_for_atom_type_vdw['OH']

distance_limit_vdw['THR']['CB'] = distance_for_atom_type_vdw['CH2b']
distance_limit_vdw['THR']['CG2'] = distance_for_atom_type_vdw['CH']
distance_limit_vdw['THR']['OG1'] = distance_for_atom_type_vdw['OH']

distance_limit_vdw['ASN']['CB'] = distance_for_atom_type_vdw['CH2b']
distance_limit_vdw['ASN']['CG'] = distance_for_atom_type_vdw['Cco']
distance_limit_vdw['ASN']['OD1'] = distance_for_atom_type_vdw['Oco']
distance_limit_vdw['ASN']['ND2'] = distance_for_atom_type_vdw['NH2']

distance_limit_vdw['GLN']['CB'] = distance_for_atom_type_vdw['CH2b']
distance_limit_vdw['GLN']['CG'] = distance_for_atom_type_vdw['CH2']
distance_limit_vdw['GLN']['CD'] = distance_for_atom_type_vdw['Cco']
distance_limit_vdw['GLN']['OE1'] = distance_for_atom_type_vdw['Oco']
distance_limit_vdw['GLN']['NE2'] = distance_for_atom_type_vdw['NH2']

distance_limit_vdw['ASP']['CB'] = distance_for_atom_type_vdw['CH2b']
distance_limit_vdw['ASP']['CG'] = distance_for_atom_type_vdw['Ccoo']
distance_limit_vdw['ASP']['OD1'] = distance_for_atom_type_vdw['Ocoo']
distance_limit_vdw['ASP']['OD2'] = distance_for_atom_type_vdw['Ocoo']

distance_limit_vdw['GLU']['CB'] = distance_for_atom_type_vdw['CH2b']
distance_limit_vdw['GLU']['CG'] = distance_for_atom_type_vdw['CH2ch']
distance_limit_vdw['GLU']['CD'] = distance_for_atom_type_vdw['Ccoo']
distance_limit_vdw['GLU']['OE1'] = distance_for_atom_type_vdw['Ocoo']
distance_limit_vdw['GLU']['OE2'] = distance_for_atom_type_vdw['Ocoo']

distance_limit_vdw['PHE']['CB'] = distance_for_atom_type_vdw['CH2b']
distance_limit_vdw['PHE']['CG'] = distance_for_atom_type_vdw['Car']
distance_limit_vdw['PHE']['CD1'] = distance_for_atom_type_vdw['CHar']
distance_limit_vdw['PHE']['CD2'] = distance_for_atom_type_vdw['CHar']
distance_limit_vdw['PHE']['CE1'] = distance_for_atom_type_vdw['CHar']
distance_limit_vdw['PHE']['CE2'] = distance_for_atom_type_vdw['CHar']
distance_limit_vdw['PHE']['CZ'] = distance_for_atom_type_vdw['CHar']

distance_limit_vdw['TYR']['CB'] = distance_for_atom_type_vdw['CH2b']
distance_limit_vdw['TYR']['CG'] = distance_for_atom_type_vdw['Car']
distance_limit_vdw['TYR']['CD1'] = distance_for_atom_type_vdw['CHar']
distance_limit_vdw['TYR']['CD2'] = distance_for_atom_type_vdw['CHar']
distance_limit_vdw['TYR']['CE1'] = distance_for_atom_type_vdw['CHar']
distance_limit_vdw['TYR']['CE2'] = distance_for_atom_type_vdw['CHar']
distance_limit_vdw['TYR']['CZ'] = distance_for_atom_type_vdw['Car']
distance_limit_vdw['TYR']['OH'] = distance_for_atom_type_vdw['OH']

distance_limit_vdw['HIS']['CB'] = distance_for_atom_type_vdw['CH2b']
distance_limit_vdw['HIS']['CG'] = distance_for_atom_type_vdw['Car']
distance_limit_vdw['HIS']['ND1'] = distance_for_atom_type_vdw['NH+']
distance_limit_vdw['HIS']['CD2'] = distance_for_atom_type_vdw['CHim']
distance_limit_vdw['HIS']['CE1'] = distance_for_atom_type_vdw['CHim']
distance_limit_vdw['HIS']['NE2'] = distance_for_atom_type_vdw['NH+']

distance_limit_vdw['LEU']['CB'] = distance_for_atom_type_vdw['CH2b']
distance_limit_vdw['LEU']['CG'] = distance_for_atom_type_vdw['CH']
distance_limit_vdw['LEU']['CD1'] = distance_for_atom_type_vdw['CH3']
distance_limit_vdw['LEU']['CD2'] = distance_for_atom_type_vdw['CH3']

distance_limit_vdw['ILE']['CB'] = distance_for_atom_type_vdw['CH']
distance_limit_vdw['ILE']['CG1'] = distance_for_atom_type_vdw['CH2']
distance_limit_vdw['ILE']['CG2'] = distance_for_atom_type_vdw['CH3']
distance_limit_vdw['ILE']['CD'] = distance_for_atom_type_vdw['CH3']

distance_limit_vdw['VAL']['CB'] = distance_for_atom_type_vdw['CH']
distance_limit_vdw['VAL']['CG1'] = distance_for_atom_type_vdw['CH3']
distance_limit_vdw['VAL']['CG2'] = distance_for_atom_type_vdw['CH3']

distance_limit_vdw['MET']['CB'] = distance_for_atom_type_vdw['CH2b']
distance_limit_vdw['MET']['CG'] = distance_for_atom_type_vdw['CH2']
distance_limit_vdw['MET']['SD'] = distance_for_atom_type_vdw['S']
distance_limit_vdw['MET']['CE'] = distance_for_atom_type_vdw['CH3']

distance_limit_vdw['PRO']['CB'] = distance_for_atom_type_vdw['CH2b']
distance_limit_vdw['PRO']['CG'] = distance_for_atom_type_vdw['CH2']
distance_limit_vdw['PRO']['CD'] = distance_for_atom_type_vdw['CH2']

distance_limit_vdw['LYS']['CB'] = distance_for_atom_type_vdw['CH2b']
distance_limit_vdw['LYS']['CG'] = distance_for_atom_type_vdw['CH2']
distance_limit_vdw['LYS']['CD'] = distance_for_atom_type_vdw['CH2']
distance_limit_vdw['LYS']['CE'] = distance_for_atom_type_vdw['CH2ch']
distance_limit_vdw['LYS']['NZ'] = distance_for_atom_type_vdw['NH3+']

distance_limit_vdw['ARG']['CB'] = distance_for_atom_type_vdw['CH2b']
distance_limit_vdw['ARG']['CG'] = distance_for_atom_type_vdw['CH2']
distance_limit_vdw['ARG']['CD'] = distance_for_atom_type_vdw['CH2ch']
distance_limit_vdw['ARG']['NE'] = distance_for_atom_type_vdw['NH2+']
distance_limit_vdw['ARG']['CZ'] = distance_for_atom_type_vdw['Car']
distance_limit_vdw['ARG']['NH1'] = distance_for_atom_type_vdw['NH2+']
distance_limit_vdw['ARG']['NH2'] = distance_for_atom_type_vdw['NH2+']

distance_limit_vdw['TRP']['CB'] = distance_for_atom_type_vdw['CH2b']
distance_limit_vdw['TRP']['CG'] = distance_for_atom_type_vdw['Car']
distance_limit_vdw['TRP']['CD1'] = distance_for_atom_type_vdw['CHar']
distance_limit_vdw['TRP']['CD2'] = distance_for_atom_type_vdw['Car']
distance_limit_vdw['TRP']['NE1'] = distance_for_atom_type_vdw['NH']

distance_limit_vdw['TRP']['CE2'] = distance_for_atom_type_vdw['Car']
distance_limit_vdw['TRP']['CZ2'] = distance_for_atom_type_vdw['CHar']
distance_limit_vdw['TRP']['CH2'] = distance_for_atom_type_vdw['CHar']
distance_limit_vdw['TRP']['CE3'] = distance_for_atom_type_vdw['CHar']
distance_limit_vdw['TRP']['CZ3'] = distance_for_atom_type_vdw['CHar']

distance_limit_vdw['GLY']['CA'] = distance_for_atom_type_vdw['CH2b']

distance_limit_coulombic = defaultdict(dict)

for base_name in ["A","C","G","U"]:
    distance_limit_coulombic[base_name]["O2'"] = distance_for_base_atom_type_coulombic['O']
    distance_limit_coulombic[base_name]["O3'"] = distance_for_base_atom_type_coulombic['O']
    distance_limit_coulombic[base_name]["O4'"] = distance_for_base_atom_type_coulombic['O']
    distance_limit_coulombic[base_name]["O5'"] = distance_for_base_atom_type_coulombic['O']
    distance_limit_coulombic[base_name]["PO1"] = distance_for_base_atom_type_coulombic['O']
    distance_limit_coulombic[base_name]["PO2"] = distance_for_base_atom_type_coulombic['O']

distance_limit_coulombic['A']['N1'] = distance_for_base_atom_type_coulombic['N']
distance_limit_coulombic['A']['N3'] = distance_for_base_atom_type_coulombic['N']
distance_limit_coulombic['A']['N6'] = distance_for_base_atom_type_coulombic['N']
distance_limit_coulombic['A']['N7'] = distance_for_base_atom_type_coulombic['N']
distance_limit_coulombic['A']['N9'] = distance_for_base_atom_type_coulombic['N']

distance_limit_coulombic['G']['N1'] = distance_for_base_atom_type_coulombic['N']
distance_limit_coulombic['G']['N2'] = distance_for_base_atom_type_coulombic['N']
distance_limit_coulombic['G']['N3'] = distance_for_base_atom_type_coulombic['N']
distance_limit_coulombic['G']['O6'] = distance_for_base_atom_type_coulombic['O']
distance_limit_coulombic['G']['N7'] = distance_for_base_atom_type_coulombic['N']
distance_limit_coulombic['G']['N9'] = distance_for_base_atom_type_coulombic['N']

distance_limit_coulombic['C']['N1'] = distance_for_base_atom_type_coulombic['N']
distance_limit_coulombic['C']['O2'] = distance_for_base_atom_type_coulombic['O']
distance_limit_coulombic['C']['N3'] = distance_for_base_atom_type_coulombic['N']
distance_limit_coulombic['C']['N4'] = distance_for_base_atom_type_coulombic['N']

distance_limit_coulombic['U']['N1'] = distance_for_base_atom_type_coulombic['N']
distance_limit_coulombic['U']['O2'] = distance_for_base_atom_type_coulombic['O']
distance_limit_coulombic['U']['N3'] = distance_for_base_atom_type_coulombic['N']
distance_limit_coulombic['U']['O4'] = distance_for_base_atom_type_coulombic['O']


for aa_name in all_aa_list:
    distance_limit_coulombic[aa_name]['O'] = distance_for_atom_type_coulombic['O']
    distance_limit_coulombic[aa_name]['N'] = distance_for_atom_type_coulombic['N']

distance_limit_coulombic['SER']['OG'] = distance_for_atom_type_coulombic['OH']

distance_limit_coulombic['THR']['OG1'] = distance_for_atom_type_coulombic['OH']

distance_limit_coulombic['ASN']['OD1'] = distance_for_atom_type_coulombic['Oco']
distance_limit_coulombic['ASN']['ND2'] = distance_for_atom_type_coulombic['NH2']

distance_limit_coulombic['GLN']['OE1'] = distance_for_atom_type_coulombic['Oco']
distance_limit_coulombic['GLN']['NE2'] = distance_for_atom_type_coulombic['NH2']

distance_limit_coulombic['ASP']['OD1'] = distance_for_atom_type_coulombic['Ocoo']
distance_limit_coulombic['ASP']['OD2'] = distance_for_atom_type_coulombic['Ocoo']

distance_limit_coulombic['GLU']['OE1'] = distance_for_atom_type_coulombic['Ocoo']
distance_limit_coulombic['GLU']['OE2'] = distance_for_atom_type_coulombic['Ocoo']

distance_limit_coulombic['TYR']['OH'] = distance_for_atom_type_coulombic['OH']

distance_limit_coulombic['HIS']['ND1'] = distance_for_atom_type_coulombic['NH+']
distance_limit_coulombic['HIS']['NE2'] = distance_for_atom_type_coulombic['NH+']

distance_limit_coulombic['LYS']['NZ'] = distance_for_atom_type_coulombic['NH3+']

distance_limit_coulombic['ARG']['NE'] = distance_for_atom_type_coulombic['NH2+']
distance_limit_coulombic['ARG']['NH1'] = distance_for_atom_type_coulombic['NH2+']
distance_limit_coulombic['ARG']['NH2'] = distance_for_atom_type_coulombic['NH2+']

distance_limit_coulombic['TRP']['NE1'] = distance_for_atom_type_coulombic['NH']

def myTimer(state,data={}):

    # add elapsed time to the current state of the timer
    if "currentState" in data:
        currentState = data["currentState"]
        data[currentState] += time() - data["lastTime"]

    if state == "summary":
        print("Summary of time taken:")
        for state in data["allStates"]:
            if not state == "lastTime" and not state == "currentState":
                print("%-31s: %10.3f seconds %10.3f minutes" % (state,data[state],data[state]/60))
    elif not state in data:
        data[state] = 0
        # keep track of states and the order in which they were seen
        if "allStates" in data:
            data["allStates"].append(state)
        else:
            data["allStates"] = [state]

    # change to the state just starting now
    data["currentState"] = state
    data["lastTime"] = time()

    return data

def get_structure(filename):

    if ".pdb" in filename:
        filename = filename.replace(".cif","")

    if os.path.exists(filename+".pickle"):
        print("  Loading " + filename + ".pickle")
        structure = pickle.load(open(filename+".pickle","rb"))
        return structure
    print(filename)
    if not os.path.exists(filename):
        mmCIFname = filename[-8:]               # last 8 characters ... awkward
        print("  Downloading "+mmCIFname)
        print("https://files.rcsb.org/download/%s" % mmCIFname)
        if sys.version_info[0] < 3:
            urllib.urlretrieve("http://files.rcsb.org/download/%s" % mmCIFname, filename)  # python 2
        else:
            urllib.request.urlretrieve("http://files.rcsb.org/download/%s" % mmCIFname, filename)  # python 3
        #f = urllib.urlopen("https://files.rcsb.org/download/%s" % mmCIFname)
        #myfile = f.read()
        #print(myfile[0:1000])
        #with open(filename, 'w') as outfile:
            #outfile.write(myfile)

    # uncomment the following line to focus on downloading CIF files; sometimes it hangs and you restart
#    raise Exception("Skipping CIF reading for now")

    with open(filename, 'rb') as raw:
        print("  Loading " + filename)
        structure = Cif(raw).structure()
        """All RNA bases are placed in the standard orientation.
        Rotation matrix is calculated for each base."""

        structure.infer_hydrogens()  # add hydrogens to RNA bases and amino acids

#        pickle.dump(structure,open(filename+".pickle","wb"))  # larger file sizes than .cif ... not sure why

        return structure

def build_atom_to_unit_part_list():

    atom_to_part_list = defaultdict(lambda: "unknown")

    for base in NAbaseheavyatoms.keys():
        for atom in NAbaseheavyatoms[base]:
            atom_to_part_list[(base,atom)] = "base"
        for atom in NAbasehydrogens[base]:
            atom_to_part_list[(base,atom)] = "base"
        for atom in nt_phosphate[base]:
            atom_to_part_list[(base,atom)] = "nt_phosphate"
        for atom in nt_sugar[base]:
            atom_to_part_list[(base,atom)] = "nt_sugar"

    for aa in aa_backbone.keys():
        for atom in aa_backbone[aa]:
            atom_to_part_list[(aa,atom)] = "aa_backbone"
        for atom in aa_linker[aa]:
            atom_to_part_list[(aa,atom)] = "aa_linker"
        for atom in aa_fg[aa]:
            atom_to_part_list[(aa,atom)] = "aa_fg"

#    print(atom_to_part_list)

    return atom_to_part_list


def find_atom_atom_contacts(bases,amino_acids,atom_atom_min_distance):
    """Find all atoms within atom_atom_min_distance of each other,
    one from a nt, one from an aa, and report these"""
    # build a set of cubes and record which bases are in which cube
    # also record which other cubes are neighbors of each cube

    atom_atom_min_distance_squared = atom_atom_min_distance**2
    contact_list = []

    atom_to_part_list = build_atom_to_unit_part_list()

    # build a set of cubes and record which nt atoms are in which cube
    ntAtomCubeList = {}
    ntAtomCubeNeighbors = {}
    for base in bases:
        for atom in base.atoms():
            center = atom.coordinates()
            if len(center) == 3:
                x = floor(center[0]/atom_atom_min_distance)
                y = floor(center[1]/atom_atom_min_distance)
                z = floor(center[2]/atom_atom_min_distance)
                key = "%d,%d,%d" % (x,y,z)
                entry = (center[0],center[1],center[2],atom.name,base.unit_id(),atom_to_part_list[(base.sequence,atom.name)])
                if key in ntAtomCubeList:
                    ntAtomCubeList[key].append(entry)
                else:
                    ntAtomCubeList[key] = [entry]
                    ntAtomCubeNeighbors[key] = []
                    for a in [-1,0,1]:
                        for b in [-1,0,1]:
                            for c in [-1,0,1]:
                                k = "%d,%d,%d" % (x+a,y+b,z+c)
                                ntAtomCubeNeighbors[key].append(k)

    # build a set of cubes and record which amino acids are in which cube
    aaAtomCubeList = {}
    for aa in amino_acids:
        for atom in aa.atoms():
            center = atom.coordinates()
            if len(center) == 3:
                x = floor(center[0]/atom_atom_min_distance)
                y = floor(center[1]/atom_atom_min_distance)
                z = floor(center[2]/atom_atom_min_distance)
                key = "%d,%d,%d" % (x,y,z)
                entry = (center[0],center[1],center[2],atom.name,aa.unit_id(),atom_to_part_list[(aa.sequence,atom.name)])
                if key in aaAtomCubeList:
                    aaAtomCubeList[key].append(entry)
                else:
                    aaAtomCubeList[key] = [entry]

    # loop over nt atoms and aa atoms and find those within atom_atom_min_distance
    for key in ntAtomCubeList:                           # one nt atom cube
        for aakey in ntAtomCubeNeighbors[key]:           # neighboring cube
            if aakey in aaAtomCubeList:                  # if an aa atom lies in the neighbor cube
                for ntAtom in ntAtomCubeList[key]:       # loop over nt atoms in first cube
                    for aaAtom in aaAtomCubeList[aakey]: # and over aa atoms in neighbor cube
                        x = abs(ntAtom[0] - aaAtom[0])   # coordinates are stored in 0, 1, 2 of entry
                        y = abs(ntAtom[1] - aaAtom[1])   # coordinates are stored in 0, 1, 2 of entry
                        z = abs(ntAtom[2] - aaAtom[2])   # coordinates are stored in 0, 1, 2 of entry

                        if x > atom_atom_min_distance or \
                           y > atom_atom_min_distance or \
                           x*x + y*y + z*z > atom_atom_min_distance_squared:
                            continue

                        distance = math.sqrt(x*x + y*y + z*z)

                        contact_list.append("%s\t%s\t%s\t%s\t%s\t%s\t%8.4f\n" % (ntAtom[4],ntAtom[5],ntAtom[3],aaAtom[4],aaAtom[5],aaAtom[3],distance))

    return contact_list

def find_neighbors(bases, amino_acids, screen_distance_cutoff, IFE, nt_reference="C1'", aa_reference="aa_fg"):
    """Finds all amino acids for which center of "aa_part" is within
    specified distance of center of bases
    For annotating files in a representative set, it also screens for the
    base being in the given IFE. """

    # build a set of cubes and record which bases are in which cube
    # also record which other cubes are neighbors of each cube
    baseCubeList = {}
    baseCubeNeighbors = {}

    # build a set of cubes and record which bases are in which cube
    for base in bases:

        center = base.centers[nt_reference]               # a reasonably central atom
        if len(center) == 3:
            x = floor(center[0]/screen_distance_cutoff)
            y = floor(center[1]/screen_distance_cutoff)
            z = floor(center[2]/screen_distance_cutoff)
            key = "%d,%d,%d" % (x,y,z)
            if key in baseCubeList:
                baseCubeList[key].append(base)
            else:
                baseCubeList[key] = [base]
                baseCubeNeighbors[key] = []
                for a in [-1,0,1]:
                    for b in [-1,0,1]:
                        for c in [-1,0,1]:
                            k = "%d,%d,%d" % (x+a,y+b,z+c)
                            baseCubeNeighbors[key].append(k)

    # build a set of cubes and record which amino acids are in which cube
    aaCubeList = {}
    for aa in amino_acids:
        center = aa.centers[aa_reference]     # as of 9/1/2019, some aa lack C atom because of alt ids A or B
        if len(center) == 3:
            x = floor(center[0]/screen_distance_cutoff)
            y = floor(center[1]/screen_distance_cutoff)
            z = floor(center[2]/screen_distance_cutoff)
            key = "%d,%d,%d" % (x,y,z)
            if key in aaCubeList:
                aaCubeList[key].append(aa)
            else:
                aaCubeList[key] = [aa]
        else:
            print("  Missing center coordinates for " + str(aa))

    return baseCubeList, baseCubeNeighbors, aaCubeList

# produce a list of interacting atoms marked by their group
def get_interacting_atoms(nt_residue,aa_residue):

    interacting_atoms = defaultdict(list)

    atom_atom_min_distance_squared = atom_atom_min_distance**2
    nt_parts = ['base','nt_sugar','nt_phosphate']
    aa_parts = ['aa_fg','aa_backbone','aa_linker']
    nt_parts = ['base']
    aa_parts = ['aa_fg']

    for nt_part in nt_parts:
        if nt_part == "base" and nt_residue.sequence in NAbaseheavyatoms:
            nt_atoms = NAbaseheavyatoms[nt_residue.sequence]
            if nt_residue.sequence in NAbasehydrogens:
                nt_atoms += NAbasehydrogens[nt_residue.sequence]
        elif nt_part == "nt_sugar" and nt_residue.sequence in nt_sugar:
            nt_atoms = nt_sugar[nt_residue.sequence]
        elif nt_residue.sequence in nt_phosphate:
            nt_atoms = nt_phosphate[nt_residue.sequence]
        else:
            nt_atoms = []
            continue

        for aa_part in aa_parts:
            if aa_part == "aa_fg" and aa_residue.sequence in aa_fg:
                aa_atoms = aa_fg[aa_residue.sequence]
            elif aa_part == "aa_backbone" and aa_residue.sequence in aa_backbone:
                aa_atoms = aa_backbone[aa_residue.sequence]
            elif aa_residue.sequence in aa_linker:
                aa_atoms = aa_linker[aa_residue.sequence]
            else:
                aa_atoms = []
                continue

            for nt_atom in nt_residue.atoms(name=nt_atoms):
                nt = nt_atom.coordinates()
                for aa_atom in aa_residue.atoms(name=aa_atoms):
                    aa = aa_atom.coordinates()
                    x = abs(nt[0]-aa[0])
                    y = abs(nt[1]-aa[1])
                    z = abs(nt[2]-aa[2])

                    if x <= atom_atom_min_distance and \
                       y <= atom_atom_min_distance and \
                       x**2 + y**2 + z**2 <= atom_atom_min_distance_squared:
                        distance = math.sqrt(x**2 + y**2 + z**2)
                        interacting_atoms[(nt_part,aa_part)].append((nt_atom,aa_atom,distance))

#    if len(interacting_atoms) > 0:
#        print(interacting_atoms)

    return interacting_atoms

def annotate_interactions(bases, amino_acids, screen_distance_cutoff, baseCubeList, baseCubeNeighbors, aaCubeList):

    # loop through base cubes, loop through neighboring amino acid cubes,
    # then loop through bases and amino acids in the two cubes,
    # screening distances between them, then annotating interactions
    """Finds all amino acids of type "aa" for which center of "aa_part" is within
    specified distance of center of bases of type "base" and returns superposed bases"""

    #count_total = 0
    count_pair = 0
    list_aa_coord = []
    list_base_coord = []
    aaList_len = None
    new_aaList_len = None
    list_base_aa = []
    hbond_aa_dict = {}
    contact_list = []
    output = []

    max_screen_distance = 0

    for key in baseCubeList:
        for aakey in baseCubeNeighbors[key]:
            if aakey in aaCubeList:
                for base_residue in baseCubeList[key]:
                    if len(base_residue.centers["base"]) < 3:
                        print("Missing base center for %s" % base_residue.unit_id())
                        print(base_residue.centers["base"])
                        continue
                    for aa_residue in aaCubeList[aakey]:
                        if len(aa_residue.centers["aa_fg"]) < 3:
                            print("Missing aa_fg center for %s" % aa_residue.unit_id())
                            continue
                        displacement = abs(base_residue.centers["base"]-aa_residue.centers["aa_fg"])
                        #print(("  Missing center atom for ") + base_residue.unit_id() + " " + aa_residue.unit_id())

                        if displacement[0] > screen_distance_cutoff or \
                           displacement[1] > screen_distance_cutoff or \
                           np.linalg.norm(displacement) > screen_distance_cutoff:
                            continue

                        screen_distance = np.linalg.norm(displacement)
                        interacting_atoms = get_interacting_atoms(base_residue,aa_residue)

                        if len(interacting_atoms) > 0:
                            if screen_distance > max_screen_distance:
                                max_screen_distance = screen_distance

                        # annotate interactions between base and functional group in detail
                        if ("base","aa_fg") in interacting_atoms:

                            if aa_residue.sequence in set(['LYS', 'SER', 'THR', 'TYR']):
                                if len(interacting_atoms[("base","aa_fg")]) < 1:
                                    continue
                            else:
                                if len(interacting_atoms[("base","aa_fg")]) < 2:
                                    continue

                            base_center = base_residue.centers["base"]

                            if not base_center.any():
                                continue

                            base_seq = base_residue.sequence
                            base_atoms = NAbaseheavyatoms[base_seq]

                            # check sets of three atoms that lie in the plane of the base, for normal calculations
                            if not base_residue.centers[planar_atoms[base_seq][0]].any():
                                continue
                            if not base_residue.centers[planar_atoms[base_seq][1]].any():
                                continue
                            if not base_residue.centers[planar_atoms[base_seq][2]].any():
                                continue

                            aa_center = aa_residue.centers[aa_part]
                            if not aa_center.any():
                                continue

                            count_pair = count_pair + 1

                            rotation_matrix = base_residue.rotation_matrix

                            # note:  translate_rotate_component is in components.py and calls infer_hydrogens


                            # rotate base atoms into standard orientation
                            base_coordinates = {}
                            standard_base = base_residue.translate_rotate_component(base_residue)
                            for base_atom in standard_base.atoms():
                                base_coordinates[base_atom.name]= base_atom.coordinates()

                            # rotate amino acid atoms into standard orientation
                            aa_coordinates = {}
                            standard_aa = base_residue.translate_rotate_component(aa_residue)
                            for aa_atom in standard_aa.atoms():
                                aa_coordinates[aa_atom.name] = aa_atom.coordinates()

                            standard_aa_center = standard_aa.centers[aa_part]
<<<<<<< HEAD

=======
                
>>>>>>> 0c15d8fd

                            # get a preliminary annotation of the interaction
#                            (interaction,interaction_parameters) = type_of_interaction(base_residue, aa_residue, aa_coordinates, standard_aa_center, base_atoms)
                            (interaction,interaction_parameters) = type_of_interaction(standard_base, standard_aa, aa_coordinates, standard_aa_center, base_atoms)

                            base_aa = None
                            edge = None
                            face = None
                            if interaction in ["pseudopair","SHB","perpendicular-edge","other-edge"]:
                                (edge,angle) = detect_base_edge(base_residue, base_coordinates,aa_residue, aa_coordinates)
                                interaction_parameters["angle-in-plane"] = angle
                                base_aa = (base_residue, aa_residue, interaction, edge, standard_aa, interaction_parameters)
                                (face,height) = detect_face(aa_residue, aa_coordinates)

                            elif interaction in ["stacked","pi-pi-stacking","cation-pi","perpendicular-stacking","other-stack"]:
                                (face,height) = detect_face(aa_residue, aa_coordinates)
                                base_aa = (base_residue, aa_residue, interaction, face, standard_aa, interaction_parameters)
                                (edge,angle) = detect_base_edge(base_residue, base_coordinates,aa_residue, aa_coordinates)

                            else:
                                (face,height) = detect_face(aa_residue, aa_coordinates)
                                base_aa = (base_residue, aa_residue, interaction, face, standard_aa, interaction_parameters)
                                (edge,angle) = detect_base_edge(base_residue, base_coordinates,aa_residue, aa_coordinates)

                            if base_aa is not None:
                                list_base_aa.append(base_aa)

                                for base_atom in base_residue.atoms():
                                    list_base_coord.append(base_coordinates)
                                for aa_atom in aa_residue.atoms():
                                    list_aa_coord.append(aa_coordinates)

                            # detect one amino acid interacting with two bases
                            if interaction in ["pseudopair","SHB"]:
                                if aa_residue.unit_id() in hbond_aa_dict:
                                    hbond_aa_dict[aa_residue.unit_id()].append((base_residue, aa_residue, interaction, edge, standard_aa, interaction_parameters))
#                                    print("  %s makes hbonds with %d bases" % (aa_residue.unit_id(),len(hbond_aa_dict[aa_residue.unit_id()])))
                                else:
                                    hbond_aa_dict[aa_residue.unit_id()] = [(base_residue, aa_residue, interaction, edge, standard_aa, interaction_parameters)]

<<<<<<< HEAD

                            output.append((base_residue.unit_id(),aa_residue.unit_id(),base_residue.sequence,aa_residue.sequence,standard_aa_center[0],standard_aa_center[1],standard_aa_center[2],interaction,edge,face))


    save_path = '/Users/katelandsipe/Documents/Research/FR3D/nt_aa_interactions'
    output_file = "nt_aa_coordinates"
    protein_aa_interactions = os.path.join(save_path, output_file+".csv")
    #file = open(protein_aa_interactions, 'a+', newline ='')
    file = open(protein_aa_interactions, 'a+')

    #writing the data into the file
    with file:
        write = csv.writer(file)
        write.writerows(output)

    file.close()

=======
                            #try:
                                #output.append((base_residue.unit_id(),aa_residue.unit_id(),base_residue.sequence,aa_residue.sequence,standard_aa_center[0],standard_aa_center[1],standard_aa_center[2],aa_coordinates['CA'][0],aa_coordinates['CA'][1],aa_coordinates['CA'][2],interaction,edge,face))
                            #except:
                                #print("Missing CA")
                                    

    save_path = '/Users/katelandsipe/Documents/Research/FR3D/nt_aa_interactions'
    #output_file = "nt_aa_coordinates_3A"
    #protein_aa_interactions = os.path.join(save_path, output_file+".csv")
    #file = open(protein_aa_interactions, 'a+') 
  
    #writing the data into the file 
    #with file:     
        #write = csv.writer(file) 
        #write.writerows(output)

    #file.close()
    
>>>>>>> 0c15d8fd
    print("  Found %d nucleotide-amino acid pairs" % count_pair)
    print("  Recorded %d nucleotide-amino acid pairs" % len(list_base_aa))
    print("  Maximum screen distance for actual contacts is %8.4f" % max_screen_distance)

    return list_base_aa, list_aa_coord, list_base_coord, hbond_aa_dict

def type_of_interaction(base_residue, aa_residue, aa_coordinates, standard_aa_center, base_atoms):
    """ This function works with base and aa in standard position """
    squared_xy_dist_list = []

    """Defines different sets of amino acids"""
    planar_aa = set (["ARG", "ASN", "ASP", "GLU", "GLN", "HIS", "PHE", "TRP", "TYR"])
    stacked_aliphatic = set(["ALA", "CYS", "ILE", "LEU", "MET", "PRO", "SER", "THR", "VAL"])
    # Note:  LYS and GLY are not in the previous lists

    edge_to_edge_aa = set (["ARG", "ASN", "ASP", "CYS", "GLN", "GLU", "HIS", "LYS", "PHE", "SER", "THR", "TYR", "TRP"])
    shb_aa = set (["ARG", "ASN", "ASP", "GLU", "GLN", "HIS", "LYS", "SER", "THR", "TYR"])

    # calculate distances from aa atoms to base center
    for aa_atom in aa_residue.atoms(name=aa_fg[aa_residue.sequence]):
        key  = aa_atom.name
        aa_x = aa_coordinates[key][0]
        aa_y = aa_coordinates[key][1]

        squared_xy_dist = (aa_x**2) + (aa_y**2)
        squared_xy_dist_list.append(squared_xy_dist)

    #print base_residue.unit_id(), aa_residue.unit_id(), min(squared_xy_dist_list), mean_z

    # for a stacking interaction, the x,y coordinate of at least one atom of the amino acid group needs to be
    # within sqrt(5) = 2.236 of the base center 0,0
    min_dist = np.sqrt(min(squared_xy_dist_list))

    if min_dist <= 2.236:
        #print base_residue.unit_id(), aa_residue.unit_id(), min(squared_xy_dist_list), mean_z
        if aa_residue.sequence in planar_aa:
            return stacking_planar_annotation(base_residue, aa_residue, min_dist)

        elif aa_residue.sequence in stacked_aliphatic:
            return stacking_non_planar_annotation(aa_residue, aa_coordinates, min_dist)

        else:
            return ("other-stack",{"dist-xy-from-center":min_dist})

    # check for interactions in the plane of the base
    mean_z = standard_aa_center[2]
    (num_hydrogen_bonds,hydrogen_bond_list) = count_hydrogen_bonds(base_residue, aa_residue, base_atoms)

    if -1.8 <= mean_z < 1.8:
        if aa_residue.sequence in edge_to_edge_aa:
            angle = calculate_angle_between_planar_residues(base_residue, aa_residue)
            if angle:
                if 0 <= angle <= 45 and num_hydrogen_bonds >= 2:
                    return ("pseudopair",{"hydrogen-bonds":hydrogen_bond_list,"angle-between-planes":angle})
                elif 45 <= angle:
                    return ("perpendicular-edge",{"hydrogen-bonds":hydrogen_bond_list,"angle-between-planes":angle})

        if aa_residue.sequence in shb_aa:
#            base_seq = base_residue.sequence
#            base_atoms = NAbaseheavyatoms[base_seq]
            if num_hydrogen_bonds >= 1:
                return ("SHB",{"hydrogen-bonds":hydrogen_bond_list})

        return ("other-edge",{"hydrogen-bonds":hydrogen_bond_list})

    return ("other",{"dist-xy-from-center":min_dist,"hydrogen-bonds":hydrogen_bond_list})

def count_hydrogen_bonds(base_residue, aa_residue, base_atoms):
    """Calculates number of Hydrogen bonds between amino acid part and base_part
    and returns the number and a list of pairs of atoms from (base,aa)
    """

    n = 0                            # number of independent hydrogen bonds being counted toward pseudopairs
    hydrogen_bond_list = []

    aa_key = aa_residue.sequence

    if not (aa_key in HB_donors or aa_key in HB_acceptors or aa_key in HB_weak_donors):
        return (n,hydrogen_bond_list)

    n0 = 0
    hb0 = []

    hb_angle_cutoff = 100
    screen_distance = 4.3                 # around 85% are higher than 4; 4 is a good first screen

    used_base_atoms = []
    used_aa_atoms = []
    carboxylate_donor_used = False   # track the two oxygens on ASP and GLU; only one can be a donor
    HIS_acceptor_used = False        # track the two nitrogens on HIS; only one can be an acceptor

    base_key = base_residue.sequence
    base_donors = HB_donor_hydrogens[base_key].keys()
    base_acceptors = HB_acceptors[base_key]
    base_HB_atoms = list(set(base_donors + base_acceptors))  # don't list atoms twice

    # these amino acids can be mis-modeled with the functional group flipped 180 degrees
    if aa_key in ["ASN","GLN"]:
        num_flip_states = 2
    else:
        num_flip_states = 1

    # check some amino acids in original and flipped orientations
    for flip in range(0,num_flip_states):
        n = 0
        hydrogen_bond_list = []
        if flip == 0:
            aa_donors = HB_donors[aa_key]
            if aa_key in HB_weak_donors:
                base_donors += HB_weak_donors[aa_key]
            aa_acceptors = HB_acceptors[aa_key]
            flip_name = ""
        else:
            # pretend that these three amino acids are flipped; they are often mis-modeled
            if aa_key == "ASN":
                aa_donors = ["OD1"]
                aa_acceptors = ["ND2"]
            elif aa_key == "GLN":
                aa_donors = ["OE1"]
                aa_acceptors = ["NE2"]
            # for now, don't try to recognize flipped HIS, just check for donors/acceptors
#                elif aa_key == "HIS":
#                    aa_donors = ['CD2', 'CE1']
#                    aa_acceptors = ['ND1', 'NE2']
            flip_name = "f"

        for base_atom in base_residue.atoms(name=base_HB_atoms):
            for aa_atom in aa_residue.atoms(name=aa_fg[aa_key]):
                difference = np.subtract(base_atom.coordinates(), aa_atom.coordinates())
                distance = np.linalg.norm(difference)

                if distance > screen_distance:
                    continue

                # check the distance between heavy atoms, depending on the two interacting atoms and the residues
                if ("O" in base_atom.name or "N" in base_atom.name) and ("O" in aa_atom.name or "N" in aa_atom.name):
                    h_bond_ideal_distance  = distance_limit_coulombic[base_residue.sequence][base_atom.name]
                    h_bond_ideal_distance += distance_limit_coulombic[aa_residue.sequence][aa_atom.name]
                    h_bond_over_distance = distance - h_bond_ideal_distance

                    hbondtext = base_residue.sequence +"\t"+ base_atom.name +"\t"+ str(distance_limit_coulombic[base_residue.sequence][base_atom.name]) +"\t"
                    hbondtext += aa_residue.sequence +"\t"+ aa_atom.name +"\t"+ str(distance_limit_coulombic[aa_residue.sequence][aa_atom.name])
                    hbondtext += "\t"+ str(h_bond_ideal_distance) +"\t"+ str(distance) +"\t"+ str(h_bond_over_distance)

                else:
                    h_bond_ideal_distance  = distance_limit_vdw[base_residue.sequence][base_atom.name]
                    h_bond_ideal_distance += distance_limit_vdw[aa_residue.sequence][aa_atom.name]
                    h_bond_over_distance = distance - h_bond_ideal_distance

                    hbondtext = base_residue.sequence +"\t"+ base_atom.name +"\t"+ str(distance_limit_vdw[base_residue.sequence][base_atom.name]) +"\t"
                    hbondtext += aa_residue.sequence +"\t"+ aa_atom.name +"\t"+ str(distance_limit_vdw[aa_residue.sequence][aa_atom.name])
                    hbondtext += "\t"+ str(h_bond_ideal_distance) +"\t"+ str(distance) +"\t"+ str(h_bond_over_distance)

#                print("hbond\t"+hbondtext)

                if distance > h_bond_ideal_distance + 0.4:
                    continue
                    h_bond_over_distance = distance - h_bond_ideal_distance

                if base_atom.name in base_donors and aa_atom.name in aa_acceptors:
                    # loop through hydrogens whose locations are known
                    for hydrogen_atom in base_residue.atoms(name=HB_donor_hydrogens[base_key][base_atom.name]):
                        hb_angle = calculate_hb_angle(base_atom.coordinates(),hydrogen_atom.coordinates(),aa_atom.coordinates())
#                            print("hb_angle %10.8f" % hb_angle)
                        if hb_angle > hb_angle_cutoff:
                            if not base_atom.name in used_base_atoms and not aa_atom.name in used_aa_atoms:
                                if aa_key == "HIS":
                                    if not HIS_acceptor_used:
                                        n = n + 1
                                    HIS_acceptor_used = True
                                else:
                                    n = n + 1
                            print(hydrogen_atom.name, hydrogen_atom.coordinates(), hb_angle)
                            print(base_residue.rotation_matrix)
                            hydrogen_bond_list.append((base_atom.name,hydrogen_atom.name,aa_atom.name+flip_name,h_bond_ideal_distance,distance,hb_angle))
                            used_base_atoms.append(base_atom.name)
                            used_aa_atoms.append(aa_atom.name)

                    # for O2', coordinates of H are not known, so check angles separately
                    if base_atom.name == "O2'":
                        hb_angle = calculate_hb_angle(base_residue.centers["C2'"],base_atom.coordinates(),aa_atom.coordinates())
#                        print("C2'-O2'-A angle %10.8f" % hb_angle)
                        if hb_angle > 80:
                            if not base_atom.name in used_base_atoms and not aa_atom.name in used_aa_atoms:
                                if aa_key == "HIS":
                                    if not HIS_acceptor_used:
                                        n = n + 1
                                    HIS_acceptor_used = True
                                else:
                                    n = n + 1
                            hydrogen_bond_list.append((base_atom.name,"O2'H",aa_atom.name+flip_name,h_bond_ideal_distance,distance,hb_angle))
                            used_base_atoms.append(base_atom.name)
                            used_aa_atoms.append(aa_atom.name)


                elif base_atom.name in base_acceptors and aa_atom.name in aa_donors:
                    # check OH group on certain amino acids; coordinates of H are not known
                    if (aa_key == "SER" and aa_atom.name == "OG") or \
                       (aa_key == "THR" and aa_atom.name == "OG1") or \
                       (aa_key == "TYR" and aa_atom.name == "OH"):

                        if aa_key == "TYR":
                            carbon = "CZ"
                        else:
                            carbon = "CB"

                        hb_angle = calculate_hb_angle(aa_residue.centers[carbon],aa_atom.coordinates(),base_atom.coordinates())
#                        if hb_angle:
#                            print("%s-OH-%s angle %10.8f ------------ http://rna.bgsu.edu/rna3dhub/display3D/unitid/%s,%s" % (carbon,base_atom.name,hb_angle,base_residue.unit_id(),aa_residue.unit_id()))

                        if hb_angle > 80:
                            if not base_atom.name in used_base_atoms and not aa_atom.name in used_aa_atoms:
                                n = n + 1
                            hydrogen_bond_list.append((base_atom.name,"OHH",aa_atom.name+flip_name,h_bond_ideal_distance,distance,hb_angle))
                            used_base_atoms.append(base_atom.name)
                            used_aa_atoms.append(aa_atom.name)

                    if not base_atom.name in used_base_atoms and not aa_atom.name in used_aa_atoms:
                        # aa with carboxylate, only count one oxygen as a donor
                        if aa_key == "ASP" or aa_key == "GLU":
                            if not carboxylate_donor_used:
                                n = n + 1
                            carboxylate_donor_used = True
                        else:
                            n = n+1
                    hydrogen_bond_list.append((base_atom.name,"H?",aa_atom.name+flip_name,h_bond_ideal_distance,distance,0))
                    used_base_atoms.append(base_atom.name)
                    used_aa_atoms.append(aa_atom.name)
                if flip == 0 and num_flip_states == 2:
                    n0 = n
                    hb0 = hydrogen_bond_list

    if num_flip_states == 2:
        if n0 >= n:       # second flip is not strictly better
            n = n0        # use the first set of hydrogen bonds
            hydrogen_bond_list = hb0
        else:
            print("  Found a flipped amino acid "+aa_residue.unit_id()+" "+base_key+" "+aa_key+" "+str(n)+" $$$$$$$$$$$$$$$$$")
#    print(aa_residue.unit_id(),hydrogen_bond_list[])
    print(hydrogen_bond_list)
    print("------------ http://rna.bgsu.edu/rna3dhub/display3D/unitid/%s,%s" % (base_residue.unit_id(),aa_residue.unit_id()))

    return (n,hydrogen_bond_list)

def stacking_planar_annotation (base_residue, aa_residue, min_dist):
    """ For planar amino acids, determine the stacking classification
    according to the angle between the plane of the amino acid and
    the plane of the base """

    angle = calculate_angle_between_planar_residues(base_residue, aa_residue)

    # cation is about the type of amino acid.  List them ... HIS is positive sometimes.

    perpendicular_stack_aa = set(["HIS", "PHE", "TRP", "TYR"])
    perpendicular_aa = set (["HIS", "ARG", "LYS", "ASN", "GLN"])  # why is HIS in both lists?

    if angle:
        if angle <= 45:
            return ("pi-pi-stacking",{"angle-between-planes":angle})
        elif angle > 45:
            if aa_residue.sequence in perpendicular_stack_aa:
                return ("perpendicular-stacking",{"angle-between-planes":angle,"dist-xy-from-center":min_dist})
            elif aa_residue.sequence in perpendicular_aa:
                return ("cation-pi",{"angle-between-planes":angle,"dist-xy-from-center":min_dist})

    return ("other-stack",{"angle-between-planes":None,"dist-xy-from-center":min_dist})

def stacking_non_planar_annotation(aa_residue, aa_coordinates, min_dist):
    """ For non-planar amino acids, determine the stacking type
    by looking at how spread out the atoms are above/below the
    plane of the base """
    baa_dist_list = []

    for aa_atom in aa_residue.atoms(name=aa_fg[aa_residue.sequence]):
        key = aa_atom.name
        aa_z = aa_coordinates[key][2]
        baa_dist_list.append(aa_z)
    max_baa = max(baa_dist_list)
    min_baa = min(baa_dist_list)
    diff = max_baa - min_baa
    #print aa_residue.unit_id(), diff
    if diff <= tilt_cutoff[aa_residue.sequence]:
        return ("stacked",{"stacking-diff":diff,"dist-xy-from-center":min_dist})

    return ("other-stack",{"stacking-diff":diff,"dist-xy-from-center":min_dist})

def calculate_angle_between_planar_residues (base_residue, aa_residue):
    vec1 = normal_vector_calculation(base_residue)
    vec2 = normal_vector_calculation(aa_residue)

    if len(vec1) == 3 and len(vec2) == 3:
        angle = smaller_angle_between_vectors(vec1, vec2)
        return angle
    else:
        print("Missing a normal vector %s %s" % (base_residue.unit_id(),aa_residue.unit_id()))
        return None

def normal_vector_calculation(residue):
    key = residue.sequence
    P1 = residue.centers[planar_atoms[key][0]]
    P2 = residue.centers[planar_atoms[key][1]]
    P3 = residue.centers[planar_atoms[key][2]]
#    print key, residue.unit_id(), P1, P2, P3

    if len(P1) == 3 and len(P2) == 3 and len(P3) == 3:
        normal_vector = np.cross((P2 - P1),(P3 - P1))
        return normal_vector
    else:
        return []

# this function calculates the angle made from A to B to C from 0 to 180 degrees
def calculate_hb_angle(A,B,C):
    if len(A) == 3 and len(B) == 3 and len(C) == 3:
        return angle_between_vectors(np.subtract(A,B),np.subtract(C,B))

# This function calculates an angle from 0 to 90 degrees between two vectors
def smaller_angle_between_vectors(vec1, vec2):
    if len(vec1) == 3 and len(vec2) == 3:
        # the following line sometimes causes "RuntimeWarning: invalid value encountered in double_scalars" on 5JTE
        cosang = abs(np.dot(vec1, vec2) / (np.linalg.norm(vec1) * np.linalg.norm(vec2)))
        angle = np.arccos(cosang)
        return 180*abs(angle)/np.pi
    else:
        return None

# This function calculates an angle from 0 to 180 degrees between two vectors
def angle_between_vectors(vec1, vec2):
    if len(vec1) == 3 and len(vec2) == 3:
        cosang = np.dot(vec1, vec2)
        sinang = np.linalg.norm(np.cross(vec1, vec2))
        angle = np.arctan2(sinang, cosang)
        return 180*angle/np.pi
    else:
        return None

# This function calculates an angle from 0 to 180 degrees between two vectors
def angle_between_three_points(P1,P2,P3):
    if len(P1) == 3 and len(P2) == 3 and len(P3) == 3:
        return angle_between_vectors(P1-P2,P3-P2)
    else:
        return None

# This function calculates an angle from 0 to 180 degrees between two vectors
def distance_between_vectors(vec1, vec2):
    if len(vec1) == 3 and len(vec2) == 3:
        return np.linalg.norm(np.subtract(vec1,vec2))
    else:
        return None

def detect_base_edge(base_residue, base_coordinates, aa_residue, aa_coordinates):
    aa_x = []
    aa_y = []
    base_x = []
    base_y = []
    for aa_atom in aa_residue.atoms(name=aa_fg[aa_residue.sequence]):
        key = aa_atom.name
        aa_x.append(aa_coordinates[key][0])
        aa_y.append(aa_coordinates[key][1])

    aa_center_x = np.mean(aa_x)
    aa_center_y = np.mean(aa_y)

    NAsixsidedringatoms = ['N1','C2','N3','C4','C5','C6']

#    for base_atom in base_residue.atoms(name=NAbaseheavyatoms[base_residue.sequence]):
    for base_atom in base_residue.atoms(name=NAsixsidedringatoms):
        key = base_atom.name
        base_x.append(base_coordinates[key][0])
        base_y.append(base_coordinates[key][1])

    base_center_x = np.mean(base_x)
    base_center_y = np.mean(base_y)

    """
    reference_atom = {'A':'C2', 'C':'O2', 'G':'N2', 'U':'O2'}    # for WC versus Sugar edge
    reference_atom = {'A':'N6', 'C':'N4', 'G':'O6', 'U':'O4'}    # for WC versus Hoogsteen edge
    x = base_coordinates[reference_atom[base_residue.sequence]][0] - base_center_x
    y = base_coordinates[reference_atom[base_residue.sequence]][1] - base_center_y
    angle_aa = np.arctan2(y,x)         # values -pi to pi
    angle_deg = (180*angle_aa)/np.pi # values -180 to 180
    print("Base %s has S/WC reference angle %10.8f" % (base_residue.sequence,angle_deg))

    reference_atom = {'A':'N9', 'C':'N1', 'G':'N9', 'U':'N1'}    # for WC versus Hoogsteen edge
    print("Base %s has N1/N9 x value %10.8f" % (base_residue.sequence,base_coordinates[reference_atom[base_residue.sequence]][0]))
    """

    x = aa_center_x - base_center_x
    y = aa_center_y - base_center_y
    angle_aa = np.arctan2(y,x)         # values -pi to pi
    angle_deg = (180*angle_aa)/np.pi # values -180 to 180

    purine = set(["A", "G", "DA", "DG"])
    pyrimidine = set(["C", "U", "DC", "DT"])

    if base_residue.sequence in purine:
        if -14 <= angle_deg <= 104:
            return ("fgWC",angle_deg)
        elif 104 < angle_deg or aa_center_x < -1.3:
            return ("fgH",angle_deg)
        else:
            return ("fgS",angle_deg)

    elif base_residue.sequence in pyrimidine:
        if -32 <= angle_deg <= 86:
            return ("fgWC",angle_deg)
        elif 86 < angle_deg or aa_center_x < -0.37:
            return ("fgH",angle_deg)
        else:
            return ("fgS",angle_deg)

def detect_face(aa_residue, aa_coordinates):
    aa_z =[]

    for aa_atom in aa_residue.atoms(name=aa_fg[aa_residue.sequence]):
        key = aa_atom.name
        aa_z.append(aa_coordinates[key][2])

    mean_z = np.mean(aa_z)
    if mean_z <= 0:
        return ("fgs5",mean_z)
    else:
        return ("fgs3",mean_z)

def unit_vector(v):
    return v / np.linalg.norm(v)

def text_output(result_list):
    with open(outputText % PDB, 'wb') as target:
        for result in result_list:
            target.write(str(result))
            target.write("\r\n")
            target.close

def csv_output(result_list):
    with open(outputBaseAAFG % PDB, 'wb') as csvfile:
        fieldnames = ['RNA ID', 'AA ID', 'RNA Chain ID', 'RNA residue','RNA residue number','Protein Chain ID', 'AA residue','AA residue number', 'Interaction', 'Edge', 'Param']
        writer = csv.DictWriter(csvfile, fieldnames=fieldnames)
        writer.writeheader()

        for base_residue, aa_residue, interaction, edge, standard_aa_center, param in result_list:
            base = base_residue.unit_id()
            aa = aa_residue.unit_id()
            #print base, aa, interaction
            base_component = str(base).split("|")
            aa_component = str(aa).split("|")
            writer.writerow({'RNA ID': base, 'AA ID': aa, 'RNA Chain ID': base_component[2], \
                'RNA residue':base_component[3],'RNA residue number': base_component[4],\
                'Protein Chain ID':aa_component[2],'AA residue': aa_component[3],\
                'AA residue number': aa_component[4], 'Interaction': interaction, 'Edge': edge, 'Param': param})

        """for base_residue, aa_residue,interaction in result_list:
                    base_component = str(base_residue).split("|")
                    aa_component = str(aa_residue).split("|")
                    writer.writerow({'RNA Chain ID': base_component[2], 'RNA residue':base_component[3],\
                    'RNA residue number': base_component[4],'Protein Chain ID':ChainNames[PDB][aa_component[2]],\
                    'AA residue': aa_component[3],'AA residue number': aa_component[4], 'Interaction': interaction})"""



def draw_base(base_seq, ax):
    """Connects atoms to draw neighboring bases and amino acids for 3D plots"""
     #creates lists of rotated base coordinates
    for basecoord_list in list_base_coord:
        new_base_x = []
        new_base_y = []
        new_base_z = []

        back_base_x = []
        back_base_y = []
        back_base_z = []


        try:
            for atomname in RNAconnections[base_seq]:
                coord_base = []
                coord_base= basecoord_list[atomname]
                new_base_x.append(coord_base[0])
                new_base_y.append(coord_base[1])
                new_base_z.append(coord_base[2])
            base_lines= ax.plot(new_base_x, new_base_y, new_base_z, label= 'Base')
            #ax.scatter(basecenter[0], basecenter[1], basecenter[2], zdir='y', color='b', marker='o')
            #ax.scatter(x = 0, y= 0, z= 0, color='b', marker='o')
            plt.setp(base_lines, 'color', 'b', 'linewidth', 1.0)

            for atomname in Ribophos_connect[base_seq]:
                back_base=[]
                back_base= basecoord_list[atomname]
                back_base_x.append(back_base[0])
                back_base_y.append(back_base[1])
                back_base_z.append(back_base[2])
            base_lines= ax.plot(back_base_x, back_base_y, back_base_z, label= 'Base')
            plt.setp(base_lines, 'color', 'g', 'linewidth', 1.0)
            #ax.text(9, 1, 1, base_residue)
        except:
            print "Missing residues"
            continue

def draw_aa(aa, ax):
    #Connects atoms to draw neighboring bases and amino acids for 3D plots
    for aacoord_list in list_aa_coord:
        new_aa_x=[]
        new_aa_y=[]
        new_aa_z=[]

        back_aa_x=[]
        back_aa_y=[]
        back_aa_z=[]

        try:
            for atomname in aa_connections[aa]:
                coord_aa=[]
                coord_aa= aacoord_list[atomname]
                new_aa_x.append(coord_aa[0])
                new_aa_y.append(coord_aa[1])
                new_aa_z.append(coord_aa[2])
            aa_lines= ax.plot(new_aa_x, new_aa_y, new_aa_z, label= 'Amino acid')
            plt.setp(aa_lines, 'color', 'r', 'linewidth', 1.0)

            for atomname in aa_backconnect[aa]:
                back_aa=[]
                back_aa= aacoord_list[atomname]
                back_aa_x.append(back_aa[0])
                back_aa_y.append(back_aa[1])
                back_aa_z.append(back_aa[2])
            aa_lines= ax.plot(back_aa_x, back_aa_y, back_aa_z, label= 'Amino acid')
            plt.setp(aa_lines, 'color', 'y', 'linewidth', 1.0)
        except:
            print "Missing residues"
            continue

def draw_one_aa(aa, ax):
    #Connects atoms to draw neighboring bases and amino acids for 3D plots
    new_aa_x=[]
    new_aa_y=[]
    new_aa_z=[]

    back_aa_x=[]
    back_aa_y=[]
    back_aa_z=[]

    for atom in aa.atoms():
        ax.text(atom.x,atom.y,atom.z,atom.name)

    # This code goes from atom to atom to atom, should go pair by pair
    for atomname in aa_connections[aa.sequence]:
        coord_aa=[]
        coord_aa= aa.centers[atomname]
        new_aa_x.append(coord_aa[0])
        new_aa_y.append(coord_aa[1])
        new_aa_z.append(coord_aa[2])
    aa_lines= ax.plot(new_aa_x, new_aa_y, new_aa_z, label= 'Amino acid')
    plt.setp(aa_lines, 'color', 'r', 'linewidth', 1.0)

    for hpair in aa_hydrogen_connections[aa.sequence]:
        if hpair[0] in aa.centers and hpair[1] in aa.centers:
            first  = aa.centers[hpair[0]]
            second = aa.centers[hpair[1]]

            aa_lines = ax.plot([first[0],second[0]],[first[1],second[1]],[first[2],second[2]], label= 'Amino acid')
            plt.setp(aa_lines, 'color', 'k', 'linewidth', 1.0)

    for atomname in aa_backconnect[aa.sequence]:
        back_aa=[]
        back_aa= aa.centers[atomname]
        back_aa_x.append(back_aa[0])
        back_aa_y.append(back_aa[1])
        back_aa_z.append(back_aa[2])
    aa_lines= ax.plot(back_aa_x, back_aa_y, back_aa_z, label= 'Amino acid')
    plt.setp(aa_lines, 'color', 'y', 'linewidth', 1.0)

def draw_aa_cent(aa, aa_part, ax):
    #Connects atoms to draw neighboring bases and amino acids for 3D plots
    for aacoord_list in list_aa_coord:
        new_aa_x=[]
        new_aa_y=[]
        new_aa_z=[]

        aa_center_x = 0
        aa_center_y = 0
        aa_center_z = 0
        n = 0

        if aa_part == 'aa_fg':
            connections = aa_connections
        elif aa_part == 'aa_backbone':
            connections = aa_backconnect
        try:
            for atomname in connections[aa]:
                coord_aa=[]
                coord_aa= aacoord_list[atomname]
                new_aa_x.append(coord_aa[0])
                new_aa_y.append(coord_aa[1])
                new_aa_z.append(coord_aa[2])

                aa_center_x = aa_center_x + coord_aa[0]
                aa_center_y = aa_center_y + coord_aa[1]
                aa_center_z = aa_center_z + coord_aa[2]
                n = n + 1
            ax.scatter(aa_center_x/n, aa_center_y/n, aa_center_z/n, c= 'r', marker = 'o')
        except:
            print "Missing residues"
            continue

def PlotAndAnalyzeAAHydrogens(aa):
    if aa.sequence == "ARG":

        # this output checks angles
        A = unit_vector(aa.centers["NE"] - aa.centers["CZ"])
        B = unit_vector(aa.centers["NH1"] - aa.centers["CZ"])
        C = unit_vector(aa.centers["NH2"] - aa.centers["CZ"])
        print("Fitted hydrogen atoms for ARG")
        print("B-A length",np.linalg.norm(B-A))
        print("C-A length",np.linalg.norm(C-A))
        print("B-A angle",angle_between_vectors(B,A))
        print("C-B angle",angle_between_vectors(C,B))
        print("A-C angle",angle_between_vectors(A,C))
        print("HH12-NH1-HH11 angle",angle_between_three_points(aa.centers["HH12"],aa.centers["NH1"],aa.centers["HH11"]))
        print("HH22-NH2-HH21 angle",angle_between_three_points(aa.centers["HH22"],aa.centers["NH2"],aa.centers["HH21"]))
        print("CG-CD-NE  angle",angle_between_three_points(aa.centers["CG"],aa.centers["CD"],aa.centers["NE"]))
        print("CG-CD-HD2 angle",angle_between_three_points(aa.centers["CG"],aa.centers["CD"],aa.centers["HD2"]))
        print("CG-CD-HD3 angle",angle_between_three_points(aa.centers["CG"],aa.centers["CD"],aa.centers["HD3"]))
        print("NE-CD-HD2 angle",angle_between_three_points(aa.centers["NE"],aa.centers["CD"],aa.centers["HD2"]))
        print("NE-CD-HD3 angle",angle_between_three_points(aa.centers["NE"],aa.centers["CD"],aa.centers["HD3"]))

        print("Hydrogen center HH12")
        print(aa.centers["HH12"])

        print(aa.centers["HD2"])
        print(aa.centers["HD3"])
    if aa.sequence in aa_hydrogen_connections:
        fig = plt.figure()
        ax = fig.add_subplot(111, projection='3d')
        ax.axis("equal")
        draw_one_aa(aa, ax)
        plt.title('Hydrogens added to '+aa.sequence)
        plt.show()

def WriteProteinUnits(PDB,amino_acids):
    all_aa_list = []
    for aa in amino_acids:
        fields = aa.unit_id().split("|")
        my_tuple = (aa.unit_id(),fields[2],aa.index,aa.centers['aa_fg'])
        all_aa_list.append(my_tuple)

    new_all_aa_list = sorted(all_aa_list, key=lambda x: (x[1],x[2]))

    ids = []
    chainPositions = []
    centers = []
    rotations = []
    for my_tuple in new_all_aa_list:
        if len(my_tuple[3]) == 3:
#            print(my_tuple)
            ids.append(my_tuple[0])
            chainPositions.append(my_tuple[2])
            centers.append(my_tuple[3])
            rotations.append(np.zeros((0,3,3)))
        else:
            print("missing center",my_tuple)

    dataPathUnits = "C:/Users/zirbel/Dropbox/2018 FR3D intersecting pairs/data/units/"

    with open(dataPathUnits + PDB + '_protein.pickle', 'wb') as handle:
        pickle.dump((ids,chainPositions,centers,rotations), handle, protocol = 2)  # protocol 2 is safe for Python 2.7


def writeInteractionsHTML(allInteractionDictionary,outputHTML,version,aa_part):

    SERVER = False
    SERVER = True
    if not SERVER:
        JS1 = '<script src="./js/JSmol.min.nojq.js"></script>'
        JS2 = '<script src="./js/jquery.jmolToolsRNAProtein.js"></script>'
        JS3 = '<script src="./js/imagehandlinglocal.js"></script>'
        JS4 = '<script src="./js/jmolplugin.js" type="text/javascript"></script>'
        JS5 = '<script type="text/javascript" src="./js/heatmap.js"></script>'
        JS6 = '<script src="./js/scroll_table_addon.js"></script>'   # scrollable table
        JS7 = '<script src="./js/table_js.js"></script>'   # scrollable table
        CSS1 = '<link rel="stylesheet" type="text/css" href="./css/table_style.css">'
        CSS2 = '<link rel="stylesheet" type="text/css" href="./css/scroll_table_addon.css"/>'

    else:
        JS1 = '<script src="http://rna.bgsu.edu/rna3dhub/js/jsmol/JSmol.min.nojq.js"></script>'
        JS2 = '<script src="http://rna.bgsu.edu/rna3dhub/js/jquery.jmolTools.js"></script>'
        JS2 = '<script src="./js/jquery.jmolToolsRNAProtein.js"></script>'   # special code to superimpose bases
        JS3 = '<script src="http://rna.bgsu.edu/webfr3d/js/imagehandling.js"></script>'
        JS4 = '<script src="http://rna.bgsu.edu/webfr3d/js/jmolplugin.js" type="text/javascript"></script>'
        JS5 = '<script type="text/javascript" src="http://rna.bgsu.edu/webfr3d/js/heatmap.js"></script>'
        JS6 = '<script src="./js/scroll_table_addon.js"></script>'   # scrollable table
        JS7 = '<script src="./js/table_js.js"></script>'   # scrollable table
        CSS1 = '<link rel="stylesheet" type="text/css" href="./css/table_style.css">'
        CSS2 = '<link rel="stylesheet" type="text/css" href="./css/scroll_table_addon.css"/>'

    # not working yet, so omit:
    JS6 = ""
    JS7 = ""

    count_pair = 0

    for key in allInteractionDictionary:
        pagetitle = key.replace(" ","-")
        htmlfilename = key.replace(" ","-") + version

#        print("Writing HTML file for "+key+" in "+htmlfilename+".html, found "+ str(len(allInteractionDictionary[key])) + " instances")

        fields = key.split("_")
        print(fields[0]+"\t"+fields[1]+"\t"+fields[2]+"\t"+fields[3]+"\t"+str(len(allInteractionDictionary[key])))
        count_pair += len(allInteractionDictionary[key])

        # limit the number of instances shown, to be able to compute and display discrepancy
        numForDiscrepancy = min(300,len(allInteractionDictionary[key]))

        # calculate discrepancies between all instances, up to 300
        discrepancy = np.zeros((numForDiscrepancy,numForDiscrepancy))
        for i in range(0,numForDiscrepancy):
            instance_1 = allInteractionDictionary[key][i]
            aa_1 = instance_1[4]
            for j in range(i+1,numForDiscrepancy):
                instance_2 = allInteractionDictionary[key][j]
                aa_2 = instance_2[4]
                s = 0
                for atom_name in aa_fg[aa_1.sequence]:
                    d = distance_between_vectors(aa_1.centers[atom_name],aa_2.centers[atom_name])
                    if d:
                        s += d**2

                discrepancy[i][j] = np.sqrt(s)/len(aa_fg[aa_1.sequence])  # average distance between corresponding atoms
                discrepancy[j][i] = discrepancy[i][j]
                # discrepancy[j][i] = np.linalg.norm(standard_aa_center_1 - standard_aa_center_2)


        # base_aa = (base_residue, aa_residue, interaction, edge, standard_aa_center, param)

        # use greedy insertion 100 times to find a decent ordering of the instances
        newOrder, bestPathLength, distances = orderWithPathLengthFromDistanceMatrix(discrepancy,10)

        # rewrite the list of instances, limiting it to numForDiscrepancy
        newList = []
        for i in range(0,len(newOrder)):
            newList.append(allInteractionDictionary[key][newOrder[i]])
        allInteractionDictionary[key] = newList

        # write out text for radio boxes to display each individual interaction
        i = 1
        queryNote = "<h2>"+pagetitle+"</h2>\n"

        candidatelist = '<table style="white-space:nowrap;" id="table">\n'
        candidatelist += '<thead><tr><th><span onclick="sortTable(1)">Number</span></th>'
        candidatelist += '<th>View</th>'
        candidatelist += '<th><span onclick="sortTable(3)">Nucleotide</span></th>'
        candidatelist += '<th><span onclick="sortTable(4)">Amino acid</span></th>'
        candidatelist += '<th><span onclick="sortTable(5)">Interaction</span></th>'
        candidatelist += '<th><span onclick="sortTable(6)">Edge</span></th>'
        candidatelist += '<th><span onclick="sortTable(7)">a.a. x</span></th>'
        candidatelist += '<th><span onclick="sortTable(8)">a.a. y</span></th>'
        candidatelist += '<th><span onclick="sortTable(9)">a.a. z</span></th>'
        param = allInteractionDictionary[key][0][5]
        param_list = sorted(list(param.keys()))
        col = 9
        for header in param_list:
            col += 1
            candidatelist += '<th><span onclick="sortTable(%d)">%s</span></th>' % (col,header)
        candidatelist += "</tr></thead>\n"
        candidatelist += '<tbody id="table_rows">\n'
        for base_id, aa_id, interaction, edge, standard_aa, param in allInteractionDictionary[key]:
            candidatelist += '<tr><td>'+str(i)+'.</td><td><label><input type="checkbox" id="'+str(i-1)+'" class="jmolInline" data-coord="'
            candidatelist += base_id +","+ aa_id
            candidatelist += '">&nbsp</td>'
            candidatelist += '<td>%s</td>' % base_id
            candidatelist += '<td>%s</td>' % aa_id
            candidatelist += '<td>%s</td>' % interaction
            candidatelist += '<td>%s</td>' % edge
            candidatelist += '<td>%0.4f</td>' % standard_aa.centers[aa_part][0]
            candidatelist += '<td>%0.4f</td>' % standard_aa.centers[aa_part][1]
            candidatelist += '<td>%0.4f</td>' % standard_aa.centers[aa_part][2]
            for header in param_list:
                if isinstance(param[header],float):
                    candidatelist += '<td>%0.4f</td>' % param[header]
                elif isinstance(param[header],list):
                    for hbond in param[header]:
                        candidatelist += '<td>%s-%s-%s,%0.2fA,%0.2fA,%0.2fd</td>' % hbond
                else:
                    candidatelist += '<td>Error</td>'

            candidatelist += '</tr>\n'
            i += 1
        candidatelist += '</tbody></table>\n'
        candidatelist = candidatelist

        # write out text to tell what values to put in the heat map
        discrepancyText = ''
        for c in range(0,numForDiscrepancy):
            instance1 = allInteractionDictionary[key][c][0]  # id of base
            for d in range(0,numForDiscrepancy):
                instance2 = allInteractionDictionary[key][d][0]  # id of base

                discrepancyText += '{"discrepancy": ' + str(discrepancy[newOrder[c]][newOrder[d]])
                discrepancyText += ', "ife1": "' + str(c+1) + "-" + instance1 + '", "ife1_index": ' + str(c)
                discrepancyText += ', "ife2": "' + str(d+1) + "-" + instance2 + '", "ife2_index": ' + str(d) + '}'
                if c < numForDiscrepancy-1 or d < numForDiscrepancy-1:
                    discrepancyText += ',\n'

        # read template.html into one string
#        with open(outputHTML+'/localtemplate.html', 'r') as myfile:
        with open('template.html', 'r') as myfile:
            template = myfile.read()

        # replace ###PAGETITLE### with pagetitle
        template = template.replace("###PAGETITLE###",pagetitle)

        # replace ###CANDIDATELIST### with candidatelist
        template = template.replace("###CANDIDATELIST###",candidatelist)

        # replace ###DISCREPANCYDATA### with discrepancyText
        discrepancyText = "var data =  [\n" + discrepancyText + "]"
        discrepancyText = '<script type="text/javascript">\n' + discrepancyText + '\n</script>'
        template = template.replace("###DISCREPANCYDATA###",discrepancyText)

        template = template.replace("###QUERYNAME###",queryNote)
        template = template.replace("###JS1###",JS1)
        template = template.replace("###JS2###",JS2)
        template = template.replace("###JS3###",JS3)
        template = template.replace("###JS4###",JS4)
        template = template.replace("###REFRESH###","")
        template = template.replace("###JS5###",JS5)    # include heatmap.js code
        template = template.replace("###JS6###",JS6)
        template = template.replace("###JS7###",JS7)
        template = template.replace("###CSS1###",CSS1)
        template = template.replace("###CSS2###",CSS2)

        # write htmlfilename
        with open(outputHTML+'/'+htmlfilename+'.html', 'w') as myfile:
            myfile.write(template)

    print("Wrote out %d pairwise interactions" % count_pair)

        # upload the files to /var/www/html/RNAprotein

def writeAATwoBaseHTML(allAATwoBaseDictionary,outputHTML,version,aa_part):

    SERVER = False
    SERVER = True
    if not SERVER:
        JS1 = '<script src="./js/JSmol.min.nojq.js"></script>'
        JS2 = '<script src="./js/jquery.jmolToolsAATwoBase.js"></script>'
        JS3 = '<script src="./js/imagehandlinglocal.js"></script>'
        JS4 = '<script src="./js/jmolplugin.js" type="text/javascript"></script>'
        JS5 = '<script type="text/javascript" src="./js/heatmap.js"></script>'
        JS6 = '<script src="./js/scroll_table_addon.js"></script>'   # scrollable table
        JS7 = '<script src="./js/table_js.js"></script>'   # scrollable table
        CSS1 = '<link rel="stylesheet" type="text/css" href="./css/table_style.css">'
        CSS2 = '<link rel="stylesheet" type="text/css" href="./css/scroll_table_addon.css"/>'

    else:
        JS1 = '<script src="http://rna.bgsu.edu/rna3dhub/js/jsmol/JSmol.min.nojq.js"></script>'
        JS2 = '<script src="http://rna.bgsu.edu/rna3dhub/js/jquery.jmolTools.js"></script>'
        JS2 = '<script src="./js/jquery.jmolToolsAATwoBase.js"></script>'   # special code to superimpose bases
        JS3 = '<script src="http://rna.bgsu.edu/webfr3d/js/imagehandling.js"></script>'
        JS4 = '<script src="http://rna.bgsu.edu/webfr3d/js/jmolplugin.js" type="text/javascript"></script>'
        JS5 = '<script type="text/javascript" src="http://rna.bgsu.edu/webfr3d/js/heatmap.js"></script>'
        JS6 = '<script src="./js/scroll_table_addon.js"></script>'   # scrollable table
        JS7 = '<script src="./js/table_js.js"></script>'   # scrollable table
        CSS1 = '<link rel="stylesheet" type="text/css" href="./css/table_style.css">'
        CSS2 = '<link rel="stylesheet" type="text/css" href="./css/scroll_table_addon.css"/>'

    # not working yet, so omit:
    JS6 = ""
    JS7 = ""

    count_pair = 0

    for key in allAATwoBaseDictionary:
        pagetitle = key.replace(" ","-")
        htmlfilename = key.replace(" ","-") + version

#        print("Writing HTML file for "+key+" in "+htmlfilename+".html, found "+ str(len(allAATwoBaseDictionary[key])) + " instances")

        fields = key.split("_")
        print(key+"\t"+str(len(allAATwoBaseDictionary[key])))
        count_pair += len(allAATwoBaseDictionary[key])

        # limit the number of instances shown, to be able to compute and display discrepancy
        numForDiscrepancy = min(300,len(allAATwoBaseDictionary[key]))

        # calculate discrepancies between all instances, up to 300
        discrepancy = np.zeros((numForDiscrepancy,numForDiscrepancy))
        for i in range(0,numForDiscrepancy):
            group1 = allAATwoBaseDictionary[key][i]
            centers1 = [group1[0][1].centers[aa_part]]
            centers1.append(group1[0][0].centers["base"])
            centers1.append(group1[1][0].centers["base"])
            rotations1 = [np.empty((0,0))]
            rotations1.append(group1[0][0].rotation_matrix)
            rotations1.append(group1[1][0].rotation_matrix)

            for j in range(i+1,numForDiscrepancy):
                group2 = allAATwoBaseDictionary[key][j]
                centers2 = [group2[0][1].centers[aa_part]]
                centers2.append(group2[0][0].centers["base"])
                centers2.append(group2[1][0].centers["base"])
                rotations2 = [np.empty((0,0))]
                rotations2.append(group2[0][0].rotation_matrix)
                rotations2.append(group2[1][0].rotation_matrix)
                s = 0
                discrepancy[i][j] = matrix_discrepancy(centers1,rotations1,centers2,rotations2)
                discrepancy[j][i] = discrepancy[i][j]

        # use greedy insertion 100 times to find a decent ordering of the instances
        newOrder, bestPathLength, distances = orderWithPathLengthFromDistanceMatrix(discrepancy,100)

        # rewrite the list of instances, limiting it to numForDiscrepancy
        newList = []
        for i in range(0,len(newOrder)):
            newList.append(allAATwoBaseDictionary[key][newOrder[i]])
        allAATwoBaseDictionary[key] = newList

        # write out text for radio boxes to display each individual interaction
        i = 1
        queryNote = "<h2>"+pagetitle+"</h2>\n"

        candidatelist = '<table style="white-space:nowrap;" id="table">\n'
        candidatelist += '<thead><tr><th><span onclick="sortTable(1)">Number</span></th>'
        candidatelist += '<th>View</th>'
        candidatelist += '<th><span onclick="sortTable(3)">Amino acid</span></th>'
        candidatelist += '<th><span onclick="sortTable(4)">Nucleotide1</span></th>'
        candidatelist += '<th><span onclick="sortTable(5)">Nucleotide2</span></th>'
        candidatelist += '<th><span onclick="sortTable(6)">Edge</span></th>'
        candidatelist += '<th><span onclick="sortTable(7)">a.a. x</span></th>'
        candidatelist += '<th><span onclick="sortTable(8)">a.a. y</span></th>'
        candidatelist += '<th><span onclick="sortTable(9)">a.a. z</span></th>'
        col = 9
        param_list = []
        for header in param_list:
            col += 1
            candidatelist += '<th><span onclick="sortTable(%d)">%s</span></th>' % (col,header)
        candidatelist += "</tr></thead>\n"
        candidatelist += '<tbody id="table_rows">\n'
        for group in allAATwoBaseDictionary[key]:
            aa = group[0][1]
            base1 = group[0][0]
            base2 = group[1][0]
            candidatelist += '<tr><td>'+str(i)+'.</td><td><label><input type="checkbox" id="'+str(i-1)+'" class="jmolInline" data-coord="'
            candidatelist += aa.unit_id() +","+ base1.unit_id() +","+ base2.unit_id()
            candidatelist += '">&nbsp</td>'
            candidatelist += '<td>%s</td>' % aa.unit_id()
            candidatelist += '<td>%s</td>' % base1.unit_id()
            candidatelist += '<td>%s</td>' % base2.unit_id()
#            candidatelist += '<td>%s</td>' % edge
#            candidatelist += '<td>%0.4f</td>' % standard_aa.centers[aa_part][0]
#            candidatelist += '<td>%0.4f</td>' % standard_aa.centers[aa_part][1]
#            candidatelist += '<td>%0.4f</td>' % standard_aa.centers[aa_part][2]

            candidatelist += '</tr>\n'
            i += 1
        candidatelist += '</tbody></table>\n'
        candidatelist = candidatelist

        # write out text to tell what values to put in the heat map
        discrepancyText = ''
        for c in range(0,numForDiscrepancy):
            instance1 = allAATwoBaseDictionary[key][c][0][1].unit_id()  # id of aa
            for d in range(0,numForDiscrepancy):
                instance2 = allAATwoBaseDictionary[key][d][0][1].unit_id()  # id of aa

                discrepancyText += '{"discrepancy": ' + str(discrepancy[newOrder[c]][newOrder[d]])
                discrepancyText += ', "ife1": "' + str(c+1) + "-" + instance1 + '", "ife1_index": ' + str(c)
                discrepancyText += ', "ife2": "' + str(d+1) + "-" + instance2 + '", "ife2_index": ' + str(d) + '}'
                if c < numForDiscrepancy-1 or d < numForDiscrepancy-1:
                    discrepancyText += ',\n'

        # read template.html into one string
#        with open(outputHTML+'/localtemplate.html', 'r') as myfile:
        with open('template.html', 'r') as myfile:
            template = myfile.read()

        # replace ###PAGETITLE### with pagetitle
        template = template.replace("###PAGETITLE###",pagetitle)

        # replace ###CANDIDATELIST### with candidatelist
        template = template.replace("###CANDIDATELIST###",candidatelist)

        # replace ###DISCREPANCYDATA### with discrepancyText
        discrepancyText = "var data =  [\n" + discrepancyText + "]"
        discrepancyText = '<script type="text/javascript">\n' + discrepancyText + '\n</script>'
        template = template.replace("###DISCREPANCYDATA###",discrepancyText)

        template = template.replace("###QUERYNAME###",queryNote)
        template = template.replace("###JS1###",JS1)
        template = template.replace("###JS2###",JS2)
        template = template.replace("###JS3###",JS3)
        template = template.replace("###JS4###",JS4)
        template = template.replace("###REFRESH###","")
        template = template.replace("###JS5###",JS5)    # include heatmap.js code
        template = template.replace("###JS6###",JS6)
        template = template.replace("###JS7###",JS7)
        template = template.replace("###CSS1###",CSS1)
        template = template.replace("###CSS2###",CSS2)

        # write htmlfilename
        with open(outputHTML+'/'+htmlfilename+'.html', 'w') as myfile:
            myfile.write(template)

    print("Wrote out %d AA-two-base interactions" % count_pair)

        # upload the files to /var/www/html/RNAprotein

#=======================================================================

"""Inputs a list of PDBs of interest to generate super-imposed plots"""
PDB_List = ['5AJ3']
PDB_List = ['6hiv']
PDB_List = ['3QRQ','5J7L']
PDB_List = ['5J7L']
PDB_List = ['4V9F','4YBB','4Y4O','6AZ3','4P95']
PDB_List = ['3BT7']
PDB_List = ['5I4A']
PDB_List = ['6A2H']
PDB_List = ['4V9F']
PDB_List = ['3JB9']
PDB_List = ['http://rna.bgsu.edu/rna3dhub/nrlist/download/3.72/3.0A/csv']
version = "_3.72_3.0"
PDB_List = ['1OCT']
PDB_List = ['4v9fFH.pdb']
PDB_List = ['http://rna.bgsu.edu/rna3dhub/nrlist/download/3.48/2.5A/csv']
version = "_3.48_2.5"
PDB_List = ['http://rna.bgsu.edu/rna3dhub/nrlist/download/3.74/4.0A/csv']
version = "_3.74_4.0"
PDB_List = ['http://rna.bgsu.edu/rna3dhub/nrlist/download/3.48/3.0A/csv']
version = "_3.48_3.0"
PDB_List = ['http://rna.bgsu.edu/rna3dhub/nrlist/view/NR_4.0_56726.45']
PDB_List = ['4V9F|1|9']
PDB_List = ['5KCR', '4WOI', '6C4I', '5JC9', '5L3P', '5KPW', '3J9Y', '3J9Z', '6BU8', '5WF0', '4V55', '4V54', '4V57', '4V56', '4V50', '4V53', '4V52', '4WF1', '5H5U', '4V5B', '5WFS', '5O2R', '5WFK', '5LZD', '5LZA', '6O9J', '6O9K', '6ORL', '6ORE', '3R8O', '3R8N', '4V85', '5MDV', '5MDW', '4V80', '4U27', '4U26', '4U25', '4U24', '4U20', '5KPS', '6GXM', '5KPX', '4U1U', '3JBU', '4V9P', '3JBV', '6Q9A', '6DNC', '4U1V', '6GXO', '5IQR', '5NWY', '4V9C', '6OSK', '4V9D', '4V9O', '5MGP', '6Q97', '3JCJ', '5J91', '3JCD', '3JCE', '6I7V', '6GXN', '4V64', '5J7L', '5AFI', '6BY1', '6ENU', '4V7V', '4V7U', '4V7T', '4V7S', '3JA1', '6ENF', '6OUO', '6ENJ', '5JU8', '5J8A', '6GWT', '4YBB', '5NP6', '5J88', '5U9G', '5U9F', '4V6D', '4V6E', '4V6C', '5JTE', '6OT3', '5J5B', '4WWW', '6OSQ', '5U4J', '5MDZ', '5U4I', '6NQB', '5UYQ', '5UYP', '5MDY', '5WDT', '6H4N', '5UYK', '4V89', '5UYM', '5UYL', '5UYN', '5WE6', '5WE4', '5KCS', '4V4Q', '4V4H', '5IT8']
PDB_List = ['4V51','4V9K']
PDB_List = ['6WJR']
PDB_List = ['4v9f']
PDB_List = ['6TPQ']
PDB_List = ['4KTG']
PDB_List = ['http://rna.bgsu.edu/rna3dhub/nrlist/download/3.160/2.5A/csv']
version = "_3.160_2.5"
PDB_List = ['4KTG']
PDB_List = ['http://rna.bgsu.edu/rna3dhub/nrlist/download/3.167/3.0A/csv']
version = "_3.167_3.0"
PDB_List = ['4V9F']


ReadPickleFile = True                  # when true, just read the .pickle file from a previous run
ReadPickleFile = False                 # when true, just read the .pickle file from a previous run

base_seq_list = ['A']
base_seq_list = ['DA','DT','DC','DG']  # for DNA
base_seq_list = ['A','U','C','G']      # for RNA

aa_list = ['HIS']
aa_list = ['ILE']
aa_list = ['ALA','VAL','ILE','LEU','ARG','LYS','HIS','ASP','GLU','ASN','GLN','THR','SER','TYR','TRP','PHE','PRO','CYS','MET']
aa_list = ['THR']
aa_list = ['ALA','VAL','ILE','LEU','ARG','LYS','HIS','ASP','GLU','ASN','GLN','SER','TYR','TRP','PHE','PRO','CYS','MET']
aa_list = ['HIS']
aa_list = ['ALA','VAL','ILE','LEU','ARG','LYS','HIS','ASP','GLU','ASN','GLN','SER','TYR','TRP','THR','PHE','PRO','CYS','MET','GLY']

atom_atom_min_distance = 4.5    # minimum atom-atom distance to note an interaction
base_aa_screen_distance = 18    #
nt_reference = "C1'"
aa_reference = "aa_fg"

hasNoProteinFilename = inputPath % "hasNoProtein.pickle"
hasNoProteinFilename = hasNoProteinFilename.replace(".cif","")
try:
    hasNoProtein = pickle.load(open(hasNoProteinFilename,"rb"))
except:
    hasNoProtein = []

# plot one instance of each of the amino acids, showing the hydrogen atoms added
PlotAA = False
PlotAA = True
PlotAA = False
AlreadyPlotted = {}

# The following lines use this program to write out centers by unit ids, for use in FR3D.
# That's not really what this program is for, though.
WriteProteinUnitsFile = True
WriteProteinInteractionFile = True
WriteProteinUnitsFile = False
WriteProteinInteractionFile = False

"""Inputs base, amino acid, aa_part of interest and cut-off distance for subsequent functions"""
if __name__=="__main__":

    timerData = myTimer("start")

    aa_part = 'aa_fg'               # other choices would be ... aa_linker and aa_backbone
    base_part = 'base'

    allInteractionDictionary = defaultdict(list)
    allAATwoBaseDictionary = defaultdict(list)

    result_nt_aa = []               # for accumulating a complete list over all PDB files

    outputDataFile = outputBaseAAFG % ""
    outputDataFile = outputDataFile.replace("aa-fg_base_.csv","RNAProtein"+version+".pickle")

    timerData = myTimer("Making PDB list",timerData)

    if ReadPickleFile:
        print("Reading " + outputDataFile)
        timerData = myTimer("Reading pickle file",timerData)
        allInteractionDictionary,allAATwoBaseDictionary,PDB_List = pickle.load(open(outputDataFile,'rb'))
        writeAATwoBaseHTML(allAATwoBaseDictionary,outputHTML,version,aa_part)
        writeInteractionsHTML(allInteractionDictionary,outputHTML,version,aa_part)
    else:
        PDB_IFE_Dict = defaultdict(str)      # accumulate PDB-IFE pairs
        for PDB in PDB_List:
            if "nrlist" in PDB and "NR_" in PDB:            # referring to an equivalence class online
                                          # download the entire representative set,
                                          # then find the right line for the equivalence class
                                          # then extract the list
                f = urllib.urlopen(PDB)
                myfile = f.read()
                alltbody = myfile.split("tbody")
                alllines = alltbody[1].split("<a class='pdb'>")
                del alllines[0]
                for line in alllines:
                    fields = line.split("</a>")
                    print(fields[0])
                    if len(fields[0]) > 1:
                        newIFE = fields[0].replace(" ","")   # remove spaces
                        newPDB = newIFE[0:4]
                        PDB_IFE_Dict[newPDB] += "+" + newIFE

            elif "nrlist" in PDB:           # referring to a representative set online
                f = urllib.urlopen(PDB)
                myfile = f.read()
                alllines = myfile.split("\n")
                for line in alllines:
                    fields = line.split(",")

                    if len(fields) > 1 and len(fields[1]) > 4:
                        newPDB = fields[1][1:5]       # use only PDB identifier, ignore IFE for now
                        PDB_IFE_Dict[newPDB] += "+" + fields[1].replace('"','')

            elif "+" in PDB:
                newPDB = PDB[0:4]
                PDB_IFE_Dict[newPDB] = PDB

            elif "|" in PDB:
                newPDB = PDB[0:4]
                PDB_IFE_Dict[newPDB] = PDB

            else:
                PDB_IFE_Dict[PDB] = ""            # indicates to process the whole PDB file

        print(PDB_IFE_Dict)


        counter = 0
        count_pair = 0

        # loop through 3D structures and annotate interactions
        PDBs = PDB_IFE_Dict.keys()
        #PDBs = PDBs[::-1]  #reverse the order of the list

        for PDB in PDBs:
            counter += 1

            if 0 > 1 and PDB in hasNoProtein:
                print("Skipping file " + PDB + " since it has no amino acids")
                continue

            print("Reading file " + PDB + ", which is number "+str(counter)+" out of "+str(len(PDB_IFE_Dict)))
            timerData = myTimer("Reading CIF files",timerData)

            structure = get_structure(inputPath % PDB)

            try:
                #structure = get_structure(inputPath % PDB)
                aaa=1
            except:
                print("Could not load structure")
                continue

            IFE = PDB_IFE_Dict[PDB]
            if len(IFE) == 0:
                bases = structure.residues(sequence= base_seq_list)  # load just the types of bases in base_seq_list
            else:
                chain_ids = []
                print(IFE)
                chains = IFE.split("+")
                for chain in chains[1:]:            #skip element zero, leading +
                    fields = chain.split("|")
                    chain_ids.append(fields[2])
                bases = structure.residues(chain = chain_ids, sequence= base_seq_list)

            numBases = 0
            for base in bases:
                numBases += 1

            amino_acids = structure.residues(sequence=aa_list)

            # if desired, write files for FR3D
            if WriteProteinUnitsFile:
                timerData = myTimer("Writing units file",timerData)
                WriteProteinUnits(PDB,amino_acids)

            numAA = 0
            for aa in amino_acids:
                numAA += 1

                if PlotAA and not aa.sequence in AlreadyPlotted:
                    timerData = myTimer("Plotting amino acids",timerData)
                    PlotAndAnalyzeAAHydrogens(aa)
                    AlreadyPlotted[aa.sequence] = 1

            print("  Found " + str(numBases) + " bases and " + str(numAA) + " amino acids in " + PDB)

            if numAA == 0:
                hasNoProtein.append(PDB)
                pickle.dump(hasNoProtein,open(hasNoProteinFilename,"wb"))

            # find atom-atom contacts
            timerData = myTimer("Finding atom-atom contacts",timerData)
            contact_list = find_atom_atom_contacts(bases,amino_acids,atom_atom_min_distance)

            # find neighbors in order to annotate base-aa_fg interactions
            timerData = myTimer("Finding neighbors",timerData)
            print("  Finding neighbors in " + PDB)
            nt_reference = "base"
            aa_reference = "aa_fg"
            base_aa_screen_distance = 10
            baseCubeList, baseCubeNeighbors, aaCubeList = find_neighbors(bases, amino_acids, base_aa_screen_distance, PDB_IFE_Dict[PDB], nt_reference, aa_reference)

            # annotate base-aa_fg interactions
            timerData = myTimer("Annotating interactions",timerData)
            list_base_aa, list_aa_coord, list_base_coord, hbond_aa_dict = annotate_interactions(bases, amino_acids, base_aa_screen_distance, baseCubeList, baseCubeNeighbors, aaCubeList)

            timerData = myTimer("Recording interactions",timerData)

            # accumulate list of interacting units by base, amino acid, interaction type, and edges
            for base_residue, aa_residue, interaction, edge, standard_aa, param in list_base_aa:
                base = base_residue.unit_id()
                # skip symmetry operated instances; generally these are just duplicates anyway
                if not "||||" in str(base):
                    aa = aa_residue.unit_id()
                    base_component = str(base).split("|")
                    aa_component = str(aa).split("|")
                    key = base_component[3]+"_"+aa_component[3]+"_"+interaction+"_"+edge
                    count_pair += 1
                    allInteractionDictionary[key].append((base,aa,interaction,edge,standard_aa,param))  # store tuples

            # accumulate a list of amino acids hydrogen bonding with more than one base
            for aa_unit_id in hbond_aa_dict:
                if len(hbond_aa_dict[aa_unit_id]) > 1:
                    # skip symmetry operated instances; generally these are just duplicates anyway
                    if not "||||" in str(aa_unit_id):
                        group = hbond_aa_dict[aa_unit_id]
                        key = group[0][1].sequence + "-" + group[0][0].sequence + "-" + group[1][0].sequence
                        key = group[0][1].sequence
                        allAATwoBaseDictionary[key].append(group)

            """ 3D plots of base-aa interactions
            for base, aa, interaction in list_base_aa:
                base_seq = base.sequence
                aa= aa.sequence

                draw_base(base_seq, ax)
                draw_aa(aa, ax)
                #draw_aa_cent(aa, aa_part, ax)

                ax.set_xlabel('X Axis')
                ax.set_ylabel('Y Axis')
                ax.set_zlabel('Z Axis')
                ax.set_xlim3d(10, -15)
                ax.set_ylim3d(10, -15)
                ax.set_zlim3d(10, -15)
                plt.title('%s with ' % base_seq +'%s' % aa + ' %s' % aa_part)
                plt.show()
                          """
            #accumulate a full list of resultant RNA-aa pairs
    #        result_nt_aa.extend(list_base_aa)

            #writing out output files
            #text_output(result_nt_aa)

            csv_output(list_base_aa)
            print("  Wrote output to " + outputBaseAAFG % PDB)

            with open(contact_list_file % PDB, 'w') as clf:
                clf.writelines(contact_list)

            myTimer("summary",timerData)

        print("Recorded %d pairwise interactions" % count_pair)

        # when appropriate, write out HTML files
        if len(PDB_IFE_Dict) > 100:
            print("Writing " + outputDataFile)
            timerData = myTimer("Writing HTML files",timerData)
            pickle.dump((allInteractionDictionary,allAATwoBaseDictionary,PDB_List),open(outputDataFile,"wb"))
            writeAATwoBaseHTML(allAATwoBaseDictionary,outputHTML,version,aa_part)
            writeInteractionsHTML(allInteractionDictionary,outputHTML,version,aa_part)

    myTimer("summary",timerData)<|MERGE_RESOLUTION|>--- conflicted
+++ resolved
@@ -721,11 +721,6 @@
                                 aa_coordinates[aa_atom.name] = aa_atom.coordinates()
 
                             standard_aa_center = standard_aa.centers[aa_part]
-<<<<<<< HEAD
-
-=======
-                
->>>>>>> 0c15d8fd
 
                             # get a preliminary annotation of the interaction
 #                            (interaction,interaction_parameters) = type_of_interaction(base_residue, aa_residue, aa_coordinates, standard_aa_center, base_atoms)
@@ -766,44 +761,24 @@
                                 else:
                                     hbond_aa_dict[aa_residue.unit_id()] = [(base_residue, aa_residue, interaction, edge, standard_aa, interaction_parameters)]
 
-<<<<<<< HEAD
-
-                            output.append((base_residue.unit_id(),aa_residue.unit_id(),base_residue.sequence,aa_residue.sequence,standard_aa_center[0],standard_aa_center[1],standard_aa_center[2],interaction,edge,face))
-
-
-    save_path = '/Users/katelandsipe/Documents/Research/FR3D/nt_aa_interactions'
-    output_file = "nt_aa_coordinates"
-    protein_aa_interactions = os.path.join(save_path, output_file+".csv")
-    #file = open(protein_aa_interactions, 'a+', newline ='')
-    file = open(protein_aa_interactions, 'a+')
-
-    #writing the data into the file
-    with file:
-        write = csv.writer(file)
-        write.writerows(output)
-
-    file.close()
-
-=======
                             #try:
                                 #output.append((base_residue.unit_id(),aa_residue.unit_id(),base_residue.sequence,aa_residue.sequence,standard_aa_center[0],standard_aa_center[1],standard_aa_center[2],aa_coordinates['CA'][0],aa_coordinates['CA'][1],aa_coordinates['CA'][2],interaction,edge,face))
                             #except:
                                 #print("Missing CA")
-                                    
+
 
     save_path = '/Users/katelandsipe/Documents/Research/FR3D/nt_aa_interactions'
     #output_file = "nt_aa_coordinates_3A"
     #protein_aa_interactions = os.path.join(save_path, output_file+".csv")
-    #file = open(protein_aa_interactions, 'a+') 
-  
-    #writing the data into the file 
-    #with file:     
-        #write = csv.writer(file) 
+    #file = open(protein_aa_interactions, 'a+')
+
+    #writing the data into the file
+    #with file:
+        #write = csv.writer(file)
         #write.writerows(output)
 
     #file.close()
-    
->>>>>>> 0c15d8fd
+
     print("  Found %d nucleotide-amino acid pairs" % count_pair)
     print("  Recorded %d nucleotide-amino acid pairs" % len(list_base_aa))
     print("  Maximum screen distance for actual contacts is %8.4f" % max_screen_distance)
