# This script is for developing and testing NA_pairwise_interactions.py

# When changes are made to other code in fr3d-python
# cd fr3d-python
# python setup.py install
# "C:\Program Files\Python38\python" setup.py install

# "C:\Program Files\Python38\python" NA_pairwise_interactions.py -c basepair 4TNA
# "C:\Program Files\Python38\python" develop_NA_pairwise_interactions.py

from NA_pairwise_interactions import *

from fr3d.localpath import outputText
from fr3d.localpath import outputNAPairwiseInteractions
from fr3d.localpath import contact_list_file
from fr3d.localpath import inputPath
from fr3d.localpath import outputHTML
from fr3d.localpath import fr3d_pickle_path

from fr3d.data.base import EntitySelector

parser = argparse.ArgumentParser()
parser.add_argument('-c', "--category", help='Interaction category or categories (basepair,stacking,sO,basepair_detail, bphosphate)')
args = parser.parse_args()
categories = {}

Leontis_Westhof_basepairs = ['cWW', 'cSS', 'cHH', 'cHS', 'cHW', 'cSH', 'cSW', 'cWH', 'cWS', 'tSS', 'tHH', 'tHS', 'tHW', 'tSH', 'tSW', 'tWH', 'tWS', 'tWW']

if args.category:
    for category in args.category.split(","):
        categories[category] = []
else:
    # default is to annotate and write just "true" basepairs
    categories['basepair'] = Leontis_Westhof_basepairs

PDB_list = ['5AJ3']
PDB_list = ['6hiv']
PDB_list = ['3QRQ','5J7L']
PDB_list = ['4V9F','4YBB','4Y4O','6AZ3','4P95']
PDB_list = ['3BT7']
PDB_list = ['5I4A']
PDB_list = ['6A2H']
PDB_list = ['3JB9']
PDB_list = ['1OCT']
PDB_list = ['4v9fFH.pdb']
PDB_list = ['5KCR', '4WOI', '6C4I', '5JC9', '5L3P', '5KPW', '3J9Y', '3J9Z', '6BU8', '5WF0', '4V55', '4V54', '4V57', '4V56', '4V50', '4V53', '4V52', '4WF1', '5H5U', '4V5B', '5WFS', '5O2R', '5WFK', '5LZD', '5LZA', '6O9J', '6O9K', '6ORL', '6ORE', '3R8O', '3R8N', '4V85', '5MDV', '5MDW', '4V80', '4U27', '4U26', '4U25', '4U24', '4U20', '5KPS', '6GXM', '5KPX', '4U1U', '3JBU', '4V9P', '3JBV', '6Q9A', '6DNC', '4U1V', '6GXO', '5IQR', '5NWY', '4V9C', '6OSK', '4V9D', '4V9O', '5MGP', '6Q97', '3JCJ', '5J91', '3JCD', '3JCE', '6I7V', '6GXN', '4V64', '5J7L', '5AFI', '6BY1', '6ENU', '4V7V', '4V7U', '4V7T', '4V7S', '3JA1', '6ENF', '6OUO', '6ENJ', '5JU8', '5J8A', '6GWT', '4YBB', '5NP6', '5J88', '5U9G', '5U9F', '4V6D', '4V6E', '4V6C', '5JTE', '6OT3', '5J5B', '4WWW', '6OSQ', '5U4J', '5MDZ', '5U4I', '6NQB', '5UYQ', '5UYP', '5MDY', '5WDT', '6H4N', '5UYK', '4V89', '5UYM', '5UYL', '5UYN', '5WE6', '5WE4', '5KCS', '4V4Q', '4V4H', '5IT8']
PDB_list = ['4V51','4V9K']
PDB_list = ['6WJR']
PDB_list = ['6TPQ']
PDB_list = ['4KTG']
PDB_list = ['5KCR']
PDB_list = ['7ECF']  # DNA quadruplex
PDB_list = ['5J7L']
PDB_list = ['4V9F','5J7L','4ARC']
PDB_list = ['4ARC']
PDB_list = ['4ARC']
PDB_list = ['4V9F','6ZMI','7K00']
PDB_list = ['2N1Q']
PDB_list = ['http://rna.bgsu.edu/rna3dhub/nrlist/download/3.217/3.0A/csv']
PDB_list = ['http://rna.bgsu.edu/rna3dhub/nrlist/download/3.220/1.5A/csv']
PDB_list = ['http://rna.bgsu.edu/rna3dhub/nrlist/download/3.220/2.0A/csv']
PDB_list = ['http://rna.bgsu.edu/rna3dhub/nrlist/download/3.220/2.5A/csv']
PDB_list = ['http://rna.bgsu.edu/rna3dhub/nrlist/download/3.220/3.0A/csv']
PDB_list = ['4V9F']
PDB_list = ['203D']
PDB_list = ['7k00']
PDB_list = ['4V9F','6ZMI','7K00']
PDB_list = ['6CFJ']
PDB_list = ['7K00']
PDB_list = ['4V9F']
from DNA_2A_list import PDB_list   # define PDB_list as a list of DNA structures
<<<<<<< HEAD
# list needed for a WebFR3D query
PDB_list = ['7MKY', '4JF2', '5VGW', '4ENC', '5XTM', '2R8S', '4PQV', '3RW6', '4BW0', '6CB3', '4K27', '5U3G', '7OF0', '4LVW', '5D5L', '2NZ4', '3NKB', '6TFG', '2Z75', '4YAZ', '5X2G', '4V9F', '7OZQ', '4Y4O', '4WFL', '1M5K', '7K16', '5FJC', '7O7Y', '6JQ5', '6S0Z', '3P22', '7OX9', '1Q96', '6KWQ', '3LQX', '6U8D', '6SVS', '3E5C', '7RQB', '2EZ6', '6DMC', '2V3C', '5M0I', '3MXH', '4YBB', '5B2P', '4P95', '7KKV', '3NPQ', '5DDP', '4NLF', '7P7Q', '6AZ3', '7D7W', '6S0X', '7RYG', '3AM1', '4PCJ', '5UZ6', '5B2T']
PDB_list += ['5AH5', '4ENC', '7EOG', '1QU2', '2ZUE', '2QUW', '2QUS', '5KPY', '7OF0', '7EQJ', '1U0B', '5AOX', '3FOZ', '2DRA', '4YCO', '7C79', '4V9F', '4Y4O', '4WFL', '3RG5', '5UD5', '7K16', '7O7Y', '6S0Z', '4JXZ', '4J50', '3B31', '3ADD', '7RQB', '3OVB', '6UGG', '4PRF', '4YBB', '3VJR', '1QTQ', '7K98', '4P95', '2GDI', '7DCO', '7P7Q', '6AZ3', '4YYE', '6S0X', '5HR7', '7RYG', '3AM1', '2OEU', '3D2V', '1J1U']
PDB_list = list(set(PDB_list))

PDB_list = ['3AM1','4J50']  # these have symmetry operators, but no annotations there
PDB_list = ['3AM1']  # these have symmetry operators, but no annotations there
PDB_list = ['4J50']  # these have symmetry operators, but no annotations there
PDB_list = ['4RKV','4J50','3AM1']

PDB_list = ['4TNA.cif']
PDB_list = ['5T2A']  # has a conflicting cBW annotation
PDB_list = ['http://rna.bgsu.edu/rna3dhub/nrlist/download/3.237/2.5A/csv']
PDB_list = ['5UED']
PDB_list = ['4TNA']
PDB_list = ['283D']
PDB_list = ['1BVJ', '1FHK', '1FQZ', '1HS1', '1HS2', '1HS3', '1HS4', '1KAJ', '1NYB', '1XWP', '2KXM', '2U2A']
PDB_list = ['4V9F']
PDB_list = ['http://rna.bgsu.edu/rna3dhub/nrlist/download/3.256/3.5A/csv']
=======
PDB_list = ['http://rna.bgsu.edu/rna3dhub/nrlist/download/3.224/2.5A/csv']
PDB_list = ['4TNA']
>>>>>>> 266a376d

base_seq_list = ['A','U','C','G']      # for RNA
base_seq_list = ['DA','DT','DC','DG']  # for DNA
base_seq_list = []                     # for all nucleic acids, modified or not

# tell which types of interactions to annotate
categories = {}
categories['sO'] = []        # annotate all sO interactions
categories['basepair'] = []
categories['stacking'] = []
categories['coplanar'] = []

OverwriteDataFiles = False   # to save time, if a data file exists, skip annotation
OverwriteDataFiles = True    # even if a data file already exists, annotate and overwrite

ShowStructureReadingErrors = False
ShowStructureReadingErrors = True

experimental = True          # save interactions in pairs_exp folder so they can be compared to ones from the server

# this path should be specified in localpath.py
# intended for writing out a .pickle file to be used by the FR3D motif search tool

# annotate all nucleotides in all chains, even when a representative set is used
annotate_entire_PDB_files = False

timerData = myTimer("start")
lastwritetime = time()

allInteractionDictionary = defaultdict(list)

timerData = myTimer("Making PDB list",timerData)

PDB_IFE_Dict = map_PDB_list_to_PDB_IFE_dict(PDB_list)

#print("PDB_IFE_Dict is %s" % PDB_IFE_Dict)

counter = 0
count_pair = 0

# loop through 3D structures and annotate interactions
PDBs = PDB_IFE_Dict.keys()
#PDBs = PDBs[::-1]  # reverse the order of the list, for debugging

if len(PDBs) > 1 and not OverwriteDataFiles:
    print("Annotating interactions if no file is found in %s" % outputNAPairwiseInteractions)
else:
    print("Annotating interactions and saving in %s" % outputNAPairwiseInteractions)


for PDB in PDBs:

    PDB_id = PDB[0:4]

    counter += 1

    outputDataFileCSV    = os.path.join(outputNAPairwiseInteractions, PDB_id + ".csv")
    if experimental:
        outputDataFilePickle = os.path.join(fr3d_pickle_path, "pairs_exp", PDB_id + "_RNA_pairs.pickle")
    else:
        outputDataFilePickle = os.path.join(fr3d_pickle_path, "pairs", PDB_id + "_RNA_pairs.pickle")

    if annotate_entire_PDB_files:

        pair_file = "%s_pairs_%s.pickle" % (PDB,fr3d_classification_version)
        pair_to_data_output_file = outputNAPairwiseInteractions + pair_file

        if not os.path.exists(pair_to_data_output_file) or len(PDBs) == 1 or OverwriteDataFiles:

            print("Reading file " + PDB + ", which is number "+str(counter)+" out of "+str(len(PDB_IFE_Dict)))
            timerData = myTimer("Reading CIF files",timerData)

            if ShowStructureReadingErrors:
                # do this to make sure to see any error messages
                if not '.cif' in PDB.lower() and not '.pdb' in PDB.lower():
                    fname = os.path.join(inputPath,PDB+'.cif')
                else:
                    fname = os.path.join(inputPath,PDB)
                with open(fname, 'rb') as raw:
                    structure = Cif(raw).structure()
            else:
                # do it this way to suppress error messages
                try:
                    structure, messages = load_structure(os.path.join(inputPath,PDB))
                except:
                    print("  Could not load structure %s" % PDB)
                    print(inputPath)

                    continue

            if not structure:
                for message in messages:
                    print(message)

                continue

            # write out data file of nucleotide centers and rotations that can be used by FR3D for searches
            # need to be able to identify each chain that is available
            write_unit_data_file(PDB,fr3d_pickle_path,structure)

<<<<<<< HEAD
            # interaction_to_list_of_tuples, pair_to_interaction, pair_to_data, timerData = annotate_nt_nt_in_structure(structure,timerData)
            # annotate interactions and return pair_to_data
            interaction_to_list_of_tuples, category_to_interactions, timerData, pair_to_data = annotate_nt_nt_in_structure(structure,categories,timerData,True)
=======
            interaction_to_triple_list, pair_to_interaction, pair_to_data, timerData = annotate_nt_nt_in_structure(structure,categories,timerData)
>>>>>>> 266a376d

            # turn this off during development and testing
            if True:
                print("  Annotated these interactions: %s" % interaction_to_list_of_tuples.keys())
                pickle.dump(interaction_to_list_of_tuples,open(outputDataFilePickle,"wb"),2)
                print('  Wrote FR3D pair file %s' % outputDataFilePickle)

            timerData = myTimer("Recording interactions",timerData)
            pickle.dump(pair_to_data,open(pair_to_data_output_file,"wb"),2)
            print('  Wrote classification data file %s' % pair_to_data_output_file)

            write_txt_output_file(outputNAPairwiseInteractions,PDB,interaction_to_list_of_tuples,categories, category_to_interactions)
            print('  Wrote CSV file(s) to %s' % outputNAPairwiseInteractions)

            if len(PDBs) > 10:
                myTimer("summary",timerData)


    else:
        # only process individual IFEs
        # this has not been tested recently and may need to be modified
        # This would be most relevant for statistical tallies, finding exemplars, etc.
        # But that could be done by just downloading the annotations, not creating them anew
        print("Reading file " + PDB + ", which is number "+str(counter)+" out of "+str(len(PDB_IFE_Dict)))
        timerData = myTimer("Reading CIF files",timerData)

        if ShowStructureReadingErrors:
            # do this to make sure to see any error messages
            structure, messages = load_structure(os.path.join(inputPath,PDB+'.cif'))
        else:
            # do it this way to suppress error messages
            try:
                structure, messages = load_structure(os.path.join(inputPath,PDB+'.cif'))
            except:
                print("Could not load structure %s" % PDB)
                continue

        # extract nucleotides to analyze
        IFE = PDB_IFE_Dict[PDB]          #
        if len(IFE) == 0:                # use the whole PDB file
            if base_seq_list:
                bases = structure.residues(sequence = base_seq_list)  # load just the types of bases in base_seq_list
            else:
                bases = structure.residues(type = ["RNA linking","DNA linking"])  # load all RNA/DNA nucleotides
        else:                            # use specific chains only
            chain_ids = []
            print("  Keeping only bases in chains %s" % IFE)
            chains = IFE.split("+")
            for chain in chains[1:]:            #skip element zero, leading +
                fields = chain.split("|")
                chain_ids.append(fields[2])
            if base_seq_list:
                bases = structure.residues(chain = chain_ids, sequence = base_seq_list)  # load just the types of bases in base_seq_list
            else:
                if structure:
                    bases = structure.residues(chain = chain_ids)  # load all bases
                else: 
                    continue

        # ??? record which RNA/DNA chains are actually present
        # count nucleotides
        numBases = 0
        for base in bases:
            numBases += 1
        print("  Found " + str(numBases) + " bases in " + PDB)

        # build cubes to be able to find potential pairs quickly
        timerData = myTimer("Building cubes",timerData)
        print("  Building nucleotide cubes in " + PDB)
        baseCubeList, baseCubeNeighbors = make_nt_cubes_half(bases, nt_nt_screen_distance, nt_reference_point)

        # annotate nt-nt interactions
        timerData = myTimer("Annotating interactions",timerData)

        # annotate interactions and return pair_to_data
        interaction_to_list_of_tuples, category_to_interactions, timerData, pair_to_data = annotate_nt_nt_in_structure(structure,categories,timerData,True)

        # used to return Python_pairs, pair_to_data, timerData

        timerData = myTimer("Recording interactions",timerData)

        # write out pairs in the format that WebFR3D reads
        # accumulate list of interacting units by base, interaction type, and edges
        write_unit_data_file(PDB,fr3d_pickle_path,structure)
        # for nt1, nt2, interaction, edge, standard_aa, param in list_nt_nt:
        #     base = base_residue.unit_id()
        #     # skip symmetry operated instances; generally these are just duplicates anyway
        #     if not "||||" in str(base):
        #         aa = aa_residue.unit_id()
        #         base_component = str(base).split("|")
        #         aa_component = str(aa).split("|")
        #         key = base_component[3]+"_"+aa_component[3]+"_"+interaction+"_"+edge
        #         count_pair += 1
        #         allInteractionDictionary[key].append((base,aa,interaction,edge,standard_aa,param))  # store tuples
            # turn this off during development and testing
        pair_file = "%s_pairs_%s.pickle" % (PDB,fr3d_classification_version)
        pair_to_data_output_file = outputNAPairwiseInteractions + pair_file

        if True:
                print("  Annotated these interactions: %s" % interaction_to_list_of_tuples.keys())
                pickle.dump(interaction_to_list_of_tuples,open(outputDataFilePickle,"wb"),2)
                print('  Wrote FR3D pair file %s' % outputDataFilePickle)

        timerData = myTimer("Recording interactions",timerData)
        pickle.dump(pair_to_data,open(pair_to_data_output_file,"wb"),2)
        print('  Wrote classification data file %s' % pair_to_data_output_file)

        write_txt_output_file(outputNAPairwiseInteractions,PDB,interaction_to_list_of_tuples,categories, category_to_interactions)
        print('  Wrote CSV file(s) to %s' % outputNAPairwiseInteractions)

        if len(PDBs) > 10:
            myTimer("summary",timerData)
        myTimer("summary",timerData)

# when appropriate, write out HTML files
"""
if len(PDB_IFE_Dict) > 100:
    print("Writing " + outputDataFile)
    timerData = myTimer("Writing HTML files",timerData)
    pickle.dump((allInteractionDictionary,allAATwoBaseDictionary,PDB_list),open(outputDataFile,"wb"))
    writeInteractionsHTML(allInteractionDictionary,outputHTML,version)
"""

myTimer("summary",timerData)
<|MERGE_RESOLUTION|>--- conflicted
+++ resolved
@@ -69,7 +69,6 @@
 PDB_list = ['7K00']
 PDB_list = ['4V9F']
 from DNA_2A_list import PDB_list   # define PDB_list as a list of DNA structures
-<<<<<<< HEAD
 # list needed for a WebFR3D query
 PDB_list = ['7MKY', '4JF2', '5VGW', '4ENC', '5XTM', '2R8S', '4PQV', '3RW6', '4BW0', '6CB3', '4K27', '5U3G', '7OF0', '4LVW', '5D5L', '2NZ4', '3NKB', '6TFG', '2Z75', '4YAZ', '5X2G', '4V9F', '7OZQ', '4Y4O', '4WFL', '1M5K', '7K16', '5FJC', '7O7Y', '6JQ5', '6S0Z', '3P22', '7OX9', '1Q96', '6KWQ', '3LQX', '6U8D', '6SVS', '3E5C', '7RQB', '2EZ6', '6DMC', '2V3C', '5M0I', '3MXH', '4YBB', '5B2P', '4P95', '7KKV', '3NPQ', '5DDP', '4NLF', '7P7Q', '6AZ3', '7D7W', '6S0X', '7RYG', '3AM1', '4PCJ', '5UZ6', '5B2T']
 PDB_list += ['5AH5', '4ENC', '7EOG', '1QU2', '2ZUE', '2QUW', '2QUS', '5KPY', '7OF0', '7EQJ', '1U0B', '5AOX', '3FOZ', '2DRA', '4YCO', '7C79', '4V9F', '4Y4O', '4WFL', '3RG5', '5UD5', '7K16', '7O7Y', '6S0Z', '4JXZ', '4J50', '3B31', '3ADD', '7RQB', '3OVB', '6UGG', '4PRF', '4YBB', '3VJR', '1QTQ', '7K98', '4P95', '2GDI', '7DCO', '7P7Q', '6AZ3', '4YYE', '6S0X', '5HR7', '7RYG', '3AM1', '2OEU', '3D2V', '1J1U']
@@ -89,10 +88,7 @@
 PDB_list = ['1BVJ', '1FHK', '1FQZ', '1HS1', '1HS2', '1HS3', '1HS4', '1KAJ', '1NYB', '1XWP', '2KXM', '2U2A']
 PDB_list = ['4V9F']
 PDB_list = ['http://rna.bgsu.edu/rna3dhub/nrlist/download/3.256/3.5A/csv']
-=======
-PDB_list = ['http://rna.bgsu.edu/rna3dhub/nrlist/download/3.224/2.5A/csv']
-PDB_list = ['4TNA']
->>>>>>> 266a376d
+
 
 base_seq_list = ['A','U','C','G']      # for RNA
 base_seq_list = ['DA','DT','DC','DG']  # for DNA
@@ -193,13 +189,10 @@
             # need to be able to identify each chain that is available
             write_unit_data_file(PDB,fr3d_pickle_path,structure)
 
-<<<<<<< HEAD
             # interaction_to_list_of_tuples, pair_to_interaction, pair_to_data, timerData = annotate_nt_nt_in_structure(structure,timerData)
             # annotate interactions and return pair_to_data
             interaction_to_list_of_tuples, category_to_interactions, timerData, pair_to_data = annotate_nt_nt_in_structure(structure,categories,timerData,True)
-=======
-            interaction_to_triple_list, pair_to_interaction, pair_to_data, timerData = annotate_nt_nt_in_structure(structure,categories,timerData)
->>>>>>> 266a376d
+
 
             # turn this off during development and testing
             if True:
