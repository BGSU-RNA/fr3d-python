"""
    plot-basepair-interactions.py reads a data file and plots points to represent
    base pairing interactions.
    Points are colored according to Python and Matlab annotations.

    HTML output is in C:/Users/zirbel/Documents/FR3D/Python FR3D/output
    PNG output is in C:/Users/zirbel/Documents/FR3D/NAPairwiseInteractions
"""

from collections import defaultdict
import json
import math
import matplotlib.pyplot as plt
from mpl_toolkits.mplot3d import Axes3D
import numpy as np
import os
import pickle
import random
import requests
import sys
import time

# import the version of urlretrieve appropriate to the Python version
if sys.version_info[0] < 3:
    from urllib import urlretrieve as urlretrieve
    from urllib import urlopen
else:
    from urllib.request import urlretrieve as urlretrieve
    from urllib.request import urlopen

from class_limits_2023 import nt_nt_cutoffs
from NA_pairwise_interactions import map_PDB_list_to_PDB_IFE_dict
from draw_residues import draw_base

from fr3d.localpath import outputText
from fr3d.localpath import outputNAPairwiseInteractions
from fr3d.localpath import fr3d_pickle_path
from fr3d.localpath import contact_list_file
from fr3d.localpath import inputPath
from fr3d.localpath import outputHTML
from fr3d.localpath import storeMatlabFR3DPairs

dssr_basepair_path = 'C:/Users/zirbel/Documents/FR3D/Python FR3D/data/pairs_dssr'

from fr3d.modified_parent_mapping import modified_nucleotides

from orderBySimilarityTemp import treePenalizedPathLength

JS1 = '  <script src="./js/JSmol.min.nojq.js"></script>'
JS2 = '  <script src="./js/jquery.jmolTools.bp.js"></script>'               # special version, superimpose first base
JS3 = '  <script src="./js/imagehandlinglocal.js"></script>'
JS4 = '<script src="./js/jmolplugin.js" type="text/javascript"></script>'
JS5 = '<script type="text/javascript" src="./js/heatmap.js"></script>'
TEMPLATEPATH = '../search/'
OUTPUTPATH = "C:/Users/zirbel/Documents/FR3D/Python FR3D/output/"


def writeHTMLOutput(Q,candidates,allvsallmatrix=np.empty( shape=(0, 0) )):
    """
    Write the list of candidates in an HTML format that also shows
    the coordinate window and a heat map of all-against-all distances.
    Write the heatmap data in an efficient way.
    """

    pairTypes = ['pairsStacks']
    pairsToPrint = defaultdict(list)

    pairsToPrint['pairsStacks'] = [(1,2)]

    pagetitle = "%s" % Q['name']

    htmlfilename = Q['name'].replace(" ","_")

    # make the table of instances
    candidatelist = '<table id="instances" style="white-space:nowrap;">\n'

    numPositions = 2

    sequence_column = 3

    # write header line, make columns sortable, numeric=true, alpha=false
    candidatelist += '<tr><th onclick="sortTable(0,\'instances\',\'numeric\')">S.</th><th onclick="sortTable(1,\'instances\',\'checkbox\')">Show</th>'

    sequence_column += 1
    for j in range(0,numPositions):
        candidatelist += '<th onclick="sortTable(%d,\'instances\',\'alpha\')">Position %d</th>' % (j+2,j+1)
        sequence_column += 1
    candidatelist += '<th onclick="sortTable(4,\'instances\',\'alpha\')">DSSR</th>'
    candidatelist += '<th onclick="sortTable(5,\'instances\',\'alpha\')">Matlab</th>'
    candidatelist += '<th onclick="sortTable(6,\'instances\',\'alpha\')">Python</th>'
    candidatelist += '<th onclick="sortTable(7,\'instances\',\'alpha\')">Python check</th>'
    candidatelist += '<th onclick="sortTable(8,\'instances\',\'alpha\')">Subcat</th>'
    candidatelist += '<th onclick="sortTable(9,\'instances\',\'numeric\')">cut dist</th>'
    candidatelist += '<th onclick="sortTable(10,\'instances\',\'numeric\')">x</th>'
    candidatelist += '<th onclick="sortTable(11,\'instances\',\'numeric\')">y</th>'
    candidatelist += '<th onclick="sortTable(12,\'instances\',\'numeric\')">z</th>'
    candidatelist += '<th onclick="sortTable(13,\'instances\',\'numeric\')">maxgap</th>'
    candidatelist += '<th onclick="sortTable(14,\'instances\',\'numeric\')">plane ang</th>'
    candidatelist += '<th onclick="sortTable(15,\'instances\',\'numeric\')">normal_z</th>'
    candidatelist += '<th onclick="sortTable(16,\'instances\',\'numeric\')">h dist</th>'
    candidatelist += '<th onclick="sortTable(17,\'instances\',\'numeric\')">h ang</th>'
    candidatelist += '<th onclick="sortTable(18,\'instances\',\'numeric\')">h bad</th>'

    candidatelist += "</tr>\n"

    # write one row for each candidate
    for i in range(0,len(candidates)):
        candidate = candidates[i]
        candidatelist += '<tr><td>'+str(i+1)+'.</td><td><label><input type="checkbox" id="'+str(i)+'" class="jmolInline" data-coord="'

        candidatelist += candidate['unit_id_1'] + ',' + candidate['unit_id_2']

        candidatelist += '">&nbsp</label></td>'

        PDB_id = candidate['unit_id_1'][0:4]

        """
        if PDB_id in Q["PDB_data_file"]:
            candidatelist += "<td>%s</td>" % format_resolution(Q["PDB_data_file"][PDB_id])
        else:
            candidatelist += "<td>NA</td>"
        """

        # write unit ids
        candidatelist += "<td>"+candidate['unit_id_1']+"</td>"
        candidatelist += "<td>"+candidate['unit_id_2']+"</td>"

        # write Python, Matlab interactions
        candidatelist += "<td>%s</td>" % candidate['dssr_annotation']  # dssr
        candidatelist += "<td>%s</td>" % candidate['matlab_annotation']  # matlab
        candidatelist += "<td>%s</td>" % candidate['python_annotation']  # python
        candidatelist += "<td>%s</td>" % candidate['new_python_annotation']  # new python
        candidatelist += "<td>%d</td>" % candidate['basepair_subcat']  # python subcategory
        candidatelist += "<td>%0.2f</td>" % candidate['best_cutoff_distance']  #
        candidatelist += "<td>%0.2f</td>" % candidate['x']  #
        candidatelist += "<td>%0.2f</td>" % candidate['y']  #
        candidatelist += "<td>%0.2f</td>" % candidate['z']  #
        candidatelist += "<td>%0.2f</td>" % candidate['maxgap']  #
        candidatelist += "<td>%0.2f</td>" % candidate['angle_in_plane']  #
        candidatelist += "<td>%0.2f</td>" % candidate['normal_Z']  #
        candidatelist += "<td>%0.2f</td>" % candidate['max_distance']  #
        candidatelist += "<td>%0.2f</td>" % candidate['min_angle']  #
        candidatelist += "<td>%0.2f</td>" % candidate['max_badness']  #

        if 'hbond_messages' in candidate:
            for message in candidate['hbond_messages']:
                # write messages pertaining to the annotated basepair
                candidatelist += "<td>%s</td>" % message   # h-bond message
        else:
            candidatelist += "<td>No hydrogen bond information</td>"

        candidatelist += '</tr>\n'
    candidatelist += '</table>\n'

    discrepancydata = ''

    if np.size(allvsallmatrix) > 0:
        # write discrepancy data in new 2022 list format
        # first element is a reference to the div in which the heatmap should appear
        discrepancydata = '["#heatmap",['              # start a list, start a matrix

        # second element is a matrix with the numerical values of the discrepancy
        # writing both upper and lower triangles of the matrix
        s = allvsallmatrix.shape[0]
        for c in range(0,s):
            discrepancydata += '['     # start a row of the discrepancy matrix
            #ife1 = candidates[c]['unit_id_1']
            for d in range(0,s):
                #ife2 = candidates[d]['unit_id_2']
                discrepancydata += "%.4f" % allvsallmatrix[c][d]  # one entry
                if d < s-1:
                    discrepancydata += ','  # commas between entries in a row
                else:
                    discrepancydata += '],\n'  # end a row, newline

        discrepancydata += '],\n'           # end the matrix, continue the list

        # third element is a list of labels of instances
        discrepancydata += '['              # start list of instances
        for c in range(0,s):
            ife1 = candidates[c]['unit_id_1']
            discrepancydata += '"' + ife1 + '"'    # write one instance name in quotes
            if c < s-1:
                discrepancydata += ","  # commas between instances
            else:
                discrepancydata += "]]" # end list of instances, end list of data

    # read template.html into one string
    with open(TEMPLATEPATH + 'template.html', 'r') as myfile:
        template = myfile.read()

    # replace ###PAGETITLE### with pagetitle
    template = template.replace("###PAGETITLE###",pagetitle)

    sequence_column = 0   # column to set in fixed width font
    template = template.replace("###sequencecolumn###",str(sequence_column))

    queryNote = "Query name: %s.  Found %d candidates from %d of %d files in %0.0f seconds." % (Q['name'].encode('ascii','ignore'),len(candidates),Q["numFilesSearched"],len(Q["searchFiles"]),Q["elapsedCPUTime"])
    queryNote = "Query name: %s.  Found %d candidates from %d of %d files in %0.0f seconds." % (Q['name'],len(candidates),Q["numFilesSearched"],len(Q["searchFiles"]),Q["elapsedCPUTime"])

    if "moreCandidatesThanHeatMap" in Q:
        queryNote += " " + Q["moreCandidatesThanHeatMap"] + "\n"
    else:
        queryNote += "\n"

    template = template.replace("###QUERYNAME###",str(queryNote.encode('ascii','ignore')))

    seeModifyQuery = ''
    template = template.replace("###SEEMODIFYQUERY###",seeModifyQuery)

    template = template.replace("###seeCSVOutput###",generate_LW_family_table(Q['LW'],Q['DNA']))

    # put in the scatterplot
    template = template.replace("crossed by each annotated interaction.",'crossed by each annotated interaction.\n<br><img src="%s"><br>\n' % Q['figure_img_src'])

    # replace ###CANDIDATELIST### with candidatelist
    template = template.replace("###CANDIDATELIST###",candidatelist)

    if Q['DNA']:
        # for when working with DNA
        JS2 = '  <script src="./js/jquery.jmolTools.rnatest.js"></script>'  # special version to get coordinates
    else:
        JS2 = '  <script src="./js/jquery.jmolTools.bp.js"></script>'  # special version for basepairs

    template = template.replace("###JS1###",JS1)
    template = template.replace("###JS2###",JS2)
    template = template.replace("###JS3###",JS3)
    template = template.replace("###JS4###",JS4)

    refresh = ""
    if "reloadOutputPage" in Q and Q["reloadOutputPage"]:
        refresh = '<meta http-equiv="refresh" content="%d">' % REFRESHTIME
    template = template.replace("###REFRESH###",refresh)

    if np.size(allvsallmatrix) > 0:
        template = template.replace("###JS5###",JS5)    # include heatmap.js code
        discrepancydata = "var data =  " + discrepancydata
        discrepancydata = '<script type="text/javascript">\n' + discrepancydata + '\n</script>'
        template = template.replace("###DISCREPANCYDATA###",discrepancydata)
    else:
        #template = template.replace("###DISCREPANCYDATA###","")
        template = template.replace("###JS5###","")    # do not display a heat map

    outputfilename = os.path.join(OUTPUTPATH,htmlfilename+".html")

    print("Writing to %s" % outputfilename)

    messages = ""

    messages += "\n<br>"
    if len(Q["userMessage"]) > 0:
        messages += "User messages:<br>\n"
        for line in Q["userMessage"]:
            messages += line + "<br>\n"
    else:
        messages += "No error or warning messages.<br>\n"

    template = template.replace("###MESSAGES###",messages)

    with open(outputfilename, 'w') as myfile:
        myfile.write(template)


def load_Matlab_FR3D_pairs(PDBID):
    """
    download annotations of RNA basepairs from http://rna.bgsu.edu/pairs/
    Those are triples of (unit_id1,unit_id2,crossingnumber)
    """

    interactionToTriples = defaultdict(list)

    pairsFileName = PDBID + '_RNA_pairs' + '.pickle'
    pathAndFileName = storeMatlabFR3DPairs + pairsFileName

    if not os.path.exists(pathAndFileName):
        print("Downloading %s to %s" % (pairsFileName,pathAndFileName))
        urlretrieve("http://rna.bgsu.edu/pairs/"+pairsFileName, pathAndFileName) # testing

        # note:  if the file is not present on the server, a text file with a 404 error will be downloaded
        # so it will look like a file was downloaded, but it's not the file you need!

    if os.path.exists(pathAndFileName):
        if sys.version_info[0] < 3:
            try:
                interactionToTriples = pickle.load(open(pathAndFileName,"rb"))
            except:
                print("Could not read "+pairsFileName+", it may not be available")
                try:
                    os.remove(pathAndFileName)
                    print("Removed unsuccessful file %s" % pathAndFileName)
                except:
                    print("Could not remove file %s" % pathAndFileName)
        else:
            try:
                interactionToTriples = pickle.load(open(pathAndFileName,"rb"), encoding = 'latin1')
            except:
                print("Could not read "+pairsFileName+", it may not be available")
                try:
                    os.remove(pathAndFileName)
                    print("Removed unsuccessful file %s" % pathAndFileName)
                except:
                    print("Could not remove file %" % pathAndFileName)

    interactionToPairs = {}
    for interaction in interactionToTriples.keys():
        interactionToPairs[interaction] = [(a,b) for a,b,c in interactionToTriples[interaction]]

    return interactionToPairs


def load_basepair_annotations(filename,all_pair_types):

    with open(filename,'rb') as opener:
        basepairs = pickle.load(opener)

    pair_to_interaction={}

    for bp_type in all_pair_types:
      for (u1,u2,c) in basepairs[bp_type]:
         pair_to_interaction[(u1,u2)]=bp_type

      near_bp_type="n"+bp_type
#      for (u1,u2,c) in basepairs[near_bp_type]:
#         pair_to_interaction[(u1,u2)]=near_bp_type

    return pair_to_interaction


def compare_annotations(pairs_1,pairs_2,all_pair_types,filename):
    """
    Old code to compare annotation systems
    """

    allkeys = set(pairs_1.keys()) | set(pairs_1.keys())

    with open(filename, mode='w') as file:

        file.write("Unit id 1"+"\t"+"Unit id 2"+"\t"+"Base Combination"+"\t"+"Annotation 1"+"\t"+"Annotation 2"+"\t"+"Match Count"+"\t"+"url"+"\n")

        total_annotations  = 0
        count_agreements = 0
        for key in allkeys:
            #print(key)
            x = key[0].split("|")
            y = key[1].split("|")
            base_combination = x[3]+y[3]

            pair_type=""
            if key in pairs_1:
                pair_type = pairs_1[key].replace("n","")

            elif key in pairs_2:
                pair_type = pairs_2[key]

            #print([pair_type])
            if pair_type in ['cHW', 'tHW', 'cSH', 'tSH', 'cSW', 'tSW']:
                continue

            if pair_type in ['cWW', 'tWW','cSS', 'tSS', 'cHH', 'tHH', '0  ']:
                if base_combination in ['UA', 'CG', 'UG', 'GA', 'CA', 'UC']:
                    continue
                if base_combination in ['AA', 'CC', 'GG', 'UU']:
                    if int(x[4])>=int(y[4]):
                        continue

            if key in pairs_1:
                ann1 = pairs_1[key]
            else:
                ann1 = ""
            if key in pairs_2:
                ann2 = pairs_2[key]
            else:
                ann2 = ""

            ## Keep track of how often ann1 and ann2 agree over all pairs
            ## New Python annotations use upper and lowercase to indicate
            ## details of which part of the edge is used with cWw and tHh and such,
            ## so change to lowercase to compare

            if len(ann1) > 0 or len(ann2) > 0:
                total_annotations += 1

            if ann1.lower() == ann2.lower() and len(ann2) > 0:
                count_agreements +=  1

            ## Counting the number of times the annotations match with each other
            ## for this particular pair of neucleotides
            count = 0
            if ann1.lower() == ann2.lower()  and len(ann2) > 0:
                count = 1
            elif ann2.lower() in ann1.lower() and len(ann2) > 0:
                count += 0.6

            url= "http://rna.bgsu.edu/rna3dhub/display3D/unitid/" + key[0] + "," +  key[1]

            if count < 1:
                file.write(key[0]+"\t"+key[1]+"\t"+x[3]+y[3]+"\t"+ann1+"\t"+ann2+"\t"+str(count)+"\t"+url+"\n")

    print("  Number of times ann1 and ann2 agree %d" % count_agreements)
    print("  Total number of ann1 or ann2 annotations %d" % total_annotations)
    print("  Percentage of times ann1 and ann2 agree %0.4f" % (count_agreements*100/total_annotations))


def reverse(pair):
    return (pair[1],pair[0])


def check_full_data(datapoint):

    return ('x' in datapoint and 'y' in datapoint and 'z' in datapoint \
            and 'gap12' in datapoint and 'angle_in_plane' in datapoint and 'normal_Z' in datapoint)


def make_full_data(datapoint):

    if not 'x' in datapoint:
        print('Adding x to %s' % datapoint)
        datapoint['x'] = 1.111
    if not 'y' in datapoint:
        print('Adding y to %s' % datapoint)
        datapoint['y'] = 1.111
    if not 'z' in datapoint:
        print('Adding z to %s' % datapoint)
        datapoint['z'] = 1.111
    if not 'gap12' in datapoint:
        print('Adding gap12 to %s' % datapoint)
        datapoint['gap12'] = 1.111
    if not 'normal_Z' in datapoint:
        print('Adding normal_Z to %s' % datapoint)
        datapoint['normal_Z'] = 0.0
    if not 'angle_in_plane' in datapoint:
        print('Adding angle_in_plane to %s' % datapoint)
        datapoint['angle_in_plane'] = 0.0

    return datapoint


def print_datapoint(datapoint):

#    if 'url' in datapoint:
#        print("  %s" % datapoint['url'])

    fields = ['x','y','z','gap12','angle_in_plane','normal_Z']

    for f in fields:
        if f in datapoint:
            print("  %20s = %11.6f" % (f,datapoint[f]))

    if 'hbond' in datapoint:
        for hbond in datapoint['hbond']:
            print(hbond)

    return None


def plot_basepair_cutoffs(base_combination,interaction_list,ax,variables):
    """
    Plot the cutoffs in nt_nt_cutoffs as rectangles
    """

    color = ["#BA55D3","#63B8FF","#00EE76","#FF8C00","#CDC9A5","#8A8A8A","#8A8A8A","#8A8A8A","#8A8A8A","#8A8A8A","#8A8A8A"]
    cc = 0

    for bc in nt_nt_cutoffs.keys():
        if bc == base_combination:
            for interaction in nt_nt_cutoffs[bc].keys():

                LW = interaction.replace("n","").replace("a","")

                if LW in interaction_list:
                    for subcategory in nt_nt_cutoffs[bc][interaction].keys():
                        limits = nt_nt_cutoffs[bc][interaction][subcategory]
                        if variables == 1:            # x and y
                            xmin = limits['xmin']
                            xmax = limits['xmax']
                            ymin = limits['ymin']
                            ymax = limits['ymax']
                            ax.plot([xmin,xmax,xmax,xmin,xmin],[ymin,ymin,ymax,ymax,ymin],color[cc])
                            ax.text(0,cc*0.7,"%s %d" % (interaction,subcategory),color = color[cc],fontsize=12)
                            cc += 1
                        if variables == 2:            # theta and r
                            xmin = limits['xmin']
                            xmax = limits['xmax']
                            ymin = limits['ymin']
                            ymax = limits['ymax']
                            t1 = math.atan2(ymin,xmax)*180/3.141592654
                            t2 = math.atan2(ymax,xmax)*180/3.141592654
                            t3 = math.atan2(ymax,xmin)*180/3.141592654
                            t4 = math.atan2(ymin,xmin)*180/3.141592654
                            r1 = math.sqrt(xmax**2+ymin**2)
                            r2 = math.sqrt(xmax**2+ymax**2)
                            r3 = math.sqrt(xmin**2+ymax**2)
                            r4 = math.sqrt(xmin**2+ymin**2)

                            ax.plot([t1,t2,t3,t4,t1],[r1,r2,r3,r4,r1],color[cc])
                            #ax.text(0,cc*0.7,"%s %d" % (LW,subcategory),color = color[cc],fontsize=12)
                            cc += 1
                        if variables == 3:            # angle and normal
                            xmin = limits['anglemin']
                            xmax = limits['anglemax']
                            ymin = max(-1.005,limits['normalmin'])  # clamp
                            if ymin < -1:
                                ymin -= cc*0.001                   # don't overlap
                            ymax = min( 1.005,limits['normalmax'])  # clamp
                            if ymax > 1:
                                ymax += cc*0.001                   # don't overlap

                            if xmin < xmax:
                                # angle does not wrap around 270 degrees
                                ax.plot([xmin,xmax,xmax,xmin,xmin],[ymin,ymin,ymax,ymax,ymin],color[cc])
                            else:
                                # angle wraps around 270 degrees
                                ax.plot([270,xmin,xmin,270],[ymin,ymin,ymax,ymax],color[cc])
                                ax.plot([-90,xmax,xmax,-90],[ymin,ymin,ymax,ymax],color[cc])

                            cc += 1
                        if variables == 4:            # gap and z
                            xmin = -0.01
                            xmax = limits['gapmax']
                            ymin = limits['zmin'] - cc*0.04
                            ymax = limits['zmax'] + cc*0.04
                            ax.plot([xmin,xmax,xmax,xmin,xmin],[ymin,ymin,ymax,ymax,ymin],color[cc])
                            cc += 1


def generate_LW_family_table(LW,DNA=False):
    """
    Make an HTML table of links to pages about all base combinations in a family
    """

    LW_lower = LW.replace("a","").replace("n","").lower()

    if LW_lower in ['chw','thw','csw','tsw','csh','tsh']:
        LW_lower = LW_lower[0] + LW_lower[2] + LW_lower[1]

    output = '<table>\n'

    if DNA:
        bases = ['DA','DC','DG','DT']
        resolutions = ['2286']           # number of structures for now
        output += "<tr><td>2.0A</td><td></td><td></td><td></td><td></td></tr>\n"
    else:
        bases = ['A','C','G','U']
        resolutions = ['1.5A','2.0A','2.5A','3.0A']
        output += "<tr><td>1.5A</td><td></td><td></td><td></td><td></td><td>2.0A</td><td></td><td></td><td></td><td></td><td>2.5A</td><td></td><td></td><td></td><td></td><td>3.0A</td><td></td><td></td><td></td></tr>\n"

    for b1 in bases:
        output += "<tr>"
        for resolution in resolutions:
            for b2 in bases:
                output += "<td>"
                base_combination = b1 + "," + b2
                if base_combination in nt_nt_cutoffs.keys():
                    for interaction in nt_nt_cutoffs[base_combination].keys():

                        # make base edges uppercase since that's all we get from the pipeline
                        interaction_clean = interaction.replace("n","").replace("a","")[0:3]
                        interaction_lower = interaction_clean.lower()

                        if interaction_lower == LW_lower:
                            if DNA:
                                link = "DNA_%s_%s-%s_%s.html" % (interaction_clean,b1,b2,resolution)
                            else:
                                link = "%s_%s-%s_%s.html" % (interaction_clean,b1,b2,resolution)

                            #output += '<a href="%s">%s,%s %s %s</a>' % (link,b1,b2,interaction,resolution)
                            output += '<a href="%s">%s,%s %s</a>' % (link,b1,b2,interaction_clean)

                            break

                # When on C,A cHS, look for A,C cSH because that's how it's stored
                elif b1 != b2:
                    base_combination = b2 + "," + b1

                    if base_combination in nt_nt_cutoffs.keys():
                        for interaction in nt_nt_cutoffs[base_combination].keys():

                            # reverse interaction since we're looking at the lower part of the family
                            inter = interaction.replace("n","").replace("a","").lower()[0:3]
                            interaction_lower = inter[0] + inter[2] + inter[1]

                            if interaction_lower == LW_lower:
                                if DNA:
                                    link = "DNA_%s_%s-%s_%s.html" % (interaction,b2,b1,resolution)
                                else:
                                    link = "%s_%s-%s_%s.html" % (interaction,b2,b1,resolution)

                                #output += '<a href="%s">%s,%s %s %s</a>' % (link,b1,b2,LW,resolution)
                                output += '<a href="%s">%s,%s %s</a>' % (link,b1,b2,interaction)

                                break
                output += "</td>"
            output += "<td>||</td>"
        output += "</tr>\n"

    output += '</table><p>\n'

    return output


def load_dssr_basepairs(pdb_id):

    pickle_filename = os.path.join(dssr_basepair_path,pdb_id+'_pairs.pickle')

    interaction_to_pair = {}

    if os.path.exists(pickle_filename):
        if sys.version_info[0] < 3:
            interaction_to_pair = pickle.load(open(pickle_filename,"rb"))
        else:
            interaction_to_pair = pickle.load(open(pickle_filename,"rb"), encoding = 'latin1')

    else:
        j = 1
        keep_trying = True
        while keep_trying:

            url = 'http://www-dev-2.nakb.org/x3dssr/%s_%d.json' % (pdb_id,j)

            time.sleep(0.1)
            try:
                url_data = requests.get(url)
            except:
                print('Pause to re-establish connection')
                time.sleep(5)
                url_data = requests.get(url)

            if '404 Not Found' in url_data.text:
                keep_trying = False
            else:
                print('Downloading DSSR annotations for %s with j=%d' % (pdb_id,j))
                j += 1
                dssr = json.loads(url_data.text)

                c = 0
                if 'pairs' in dssr:
                    for pair_data in dssr['pairs']:
                        LW = pair_data['LW']

                        f1 = pair_data['nt1'].split(".")   # 1..0.U.12
                        f2 = pair_data['nt2'].split(".")

                        u1 = '%s|%s|%s|%s|%s' % (pdb_id,f1[0],f1[2],f1[3],f1[4])
                        u2 = '%s|%s|%s|%s|%s' % (pdb_id,f2[0],f2[2],f2[3],f2[4])

                        if '-' in LW or len(LW) < 3 or (not 'c' in LW and not 't' in LW):
                            #print(u1,u2,LW,'messed up',len(LW))
                            continue

                        rLW = LW[0] + LW[2] + LW[1]

                        if not LW in interaction_to_pair:
                            interaction_to_pair[LW] = []
                            interaction_to_pair[rLW] = []

                        interaction_to_pair[LW].append((u1,u2,0))       # pretend that range is 0; maybe change it some day
                        interaction_to_pair[rLW].append((u2,u1,0))

                        #print(u1,u2,LW)

        with open(pickle_filename, 'wb') as fh:
            # Use 2 for "HIGHEST_PROTOCOL" for Python 2.3+ compatibility.
            pickle.dump(interaction_to_pair, fh, 2)

    #print('Not able to load DSSR basepair annotations for %s' % pdb_id)

    return interaction_to_pair

#=========================================== Main block =============================

if __name__=="__main__":

    # test
    #print(generate_LW_family_table('cWWa'))


    load_dssr_basepairs('4M6D')
    #print(crashmenow)

    write_html_pages = True

    base_seq_list = ['DA','DC','DG','DT']  # for DNA
    base_seq_list = ['A','C','G','U']      # for RNA

    symmetric_basepair_list = ['cWW','tWW','cHH','tHH','cSS','tSS']
    Leontis_Westhof_basepairs = ['cWW','tWW','cWH','tWH','cWS','tWS','cHH','tHH','cHS','tHS','cSS','tSS','cWB']

    base_combination_list = ['A,A','A,C','A,G','A,U','C,C','G,C','C,U','G,G','G,U','U,U']

    unit_data_path = "C:/Users/zirbel/Documents/GitHub/fr3d-python/data/units"

    red   = [1,0,0] # red
    black = [0,0,0] # black
    cyan  = [0,1,1] # cyan
    blue  = [0,0,1] # blue
    orange = [1,165/255,0] # orange
    purple = [73/255,0,146/255] # purple
    purple = [218/255,112/255,214/255] # orchid, shows up better than purple

    PDB_list = ['4V9F','7K00']
    PDB_list = ['4TNA']
<<<<<<< HEAD
    PDB_list = ['http://rna.bgsu.edu/rna3dhub/nrlist/download/3.216/2.0A/csv']
    PDB_list = ['http://rna.bgsu.edu/rna3dhub/nrlist/download/3.216/3.0A/csv']
=======
    PDB_list = ['4V9F','6ZMI','7K00','4TNA']

    # look at  4M6D|1|H|G|28  cSH  4M6D|1|H|U|29
    # look at 3IWN|1|A|A|51  cSH    3IWN|1|A|A|52
    # 7JQQ is 4.1A resolution but has both RNA and DNA coordinates in the server, so we can see DNA pairs

    PDB_list = ['http://rna.bgsu.edu/rna3dhub/nrlist/download/3.267/2.0A/csv','7K00','8B0X']
    resolution = '2.0A'

    PDB_list = ['http://rna.bgsu.edu/rna3dhub/nrlist/download/3.267/2.5A/csv','7K00','8B0X','4M6D','7JQQ']
    resolution = '2.5A'

    PDB_list = ['http://rna.bgsu.edu/rna3dhub/nrlist/download/3.267/1.5A/csv','7K00','8B0X','4M6D','7JQQ']
    resolution = '1.5A'

    PDB_list = ['http://rna.bgsu.edu/rna3dhub/nrlist/download/3.267/3.0A/csv','7K00','8B0X','4M6D','7JQQ']
    resolution = '3.0A'

    # zzz

    DNA = True
    DNA = False
    if DNA:
        from DNA_2A_list import PDB_list   # define PDB_list as a list of DNA structures
        PDB_list.append('7JQQ')
        PDB_list = sorted(PDB_list)
        base_combination_list = ['DA,DA','DA,DC','DA,DG','DA,DT','DC,DC','DG,DC','DC,DT','DG,DG','DG,DT','DT,DT']
>>>>>>> 14854b52

    PDB_IFE_Dict = map_PDB_list_to_PDB_IFE_dict(PDB_list)

    # load all datapoints on pairs of bases, whether annotated as paired or not
    all_PDB_ids = sorted(PDB_IFE_Dict.keys())
    print("Working on %d PDB files" % len(all_PDB_ids))

    PDB_skip_set = set(['1R9F','5NXT','4KTG'])

    # load annotations of these PDB files from the BGSU RNA server
    pair_to_interaction_matlab = defaultdict(str)
    pair_to_interaction_dssr = defaultdict(str)

    if not DNA:
        print('Loading Matlab annotations')
        for PDB_id in all_PDB_ids:
            interaction_to_pairs = load_Matlab_FR3D_pairs(PDB_id)
            num_pairs = 0
            for interaction in interaction_to_pairs.keys():
                # store all basepairs and only basepairs
                if "c" in interaction or "t" in interaction:
                    num_pairs += 1
                    for pair in interaction_to_pairs[interaction]:
                        pair_to_interaction_matlab[pair] = interaction
            if num_pairs == 0:
                #print("No Matlab-annotated pairs in %s" % PDB_id)
                PDB_skip_set.add(PDB_id)

        #print("Skipping %d PDB files because they have no Matlab annotation to compare to" % len(PDB_skip_set))
        #print("Found Matlab annotations in %s files" % (len(all_PDB_ids)-len(PDB_skip_set))

    print('Loading DSSR annotations')
    for PDB_id in all_PDB_ids:
        interaction_to_triples = load_dssr_basepairs(PDB_id)
        for interaction in interaction_to_triples.keys():
            # store all basepairs and only basepairs
            if "c" in interaction or "t" in interaction:
                for u1,u2,crossing in interaction_to_triples[interaction]:
                    pair_to_interaction_dssr[(u1,u2)] = interaction

    #all_PDB_ids = list(set(all_PDB_ids) - PDB_skip_set)

    print("Loading Python annotations from %d PDB files" % len(all_PDB_ids))

    pair_to_data = defaultdict(dict)

    # load output files from NA_pairwise_interactions
    for PDB in all_PDB_ids:
        pair_to_data_file = outputNAPairwiseInteractions + "%s_pairs_v1.pickle" % PDB
        try:
            if sys.version_info[0] < 3:
                new_dict = pickle.load(open(pair_to_data_file,'rb'))
            else:
                new_dict = pickle.load(open(pair_to_data_file,'rb'),encoding = 'latin1')
            pair_to_data.update(new_dict)
            if len(new_dict.keys()) == 0:
                print("No Python-annotated pairs in %s" % PDB)
        except:
            print("Not able to load Python annotations for %s from %s" % (PDB,pair_to_data_file))

        interaction_to_pair_dssr = load_dssr_basepairs(PDB)

    # loop over specified base combinations
    for base_combination in base_combination_list:

        interactions_processed = set([])

        # loop over interactions for that base combination for which cutoffs are defined
        for interaction in nt_nt_cutoffs[base_combination].keys():

            # make base edges uppercase since that's all we get from the pipeline
            inter = interaction.replace("n","").replace("a","")
            interaction_upper = inter[0] + inter[1:3].upper()
            interaction_lower = inter.lower()

            if interaction_upper in interactions_processed:
                continue
            else:
                interactions_processed.add(interaction_upper)

            # don't show AA cHW because AA cWH will be shown, for example
            nt1_seq, nt2_seq = base_combination.split(",")

            if nt1_seq == nt2_seq and interaction in ['cHW','tHW','cSW','tSW','cSH','tSH']:
                continue

            # accumulate data specific to this interaction and base combination
            xvalues = []    # x coordinate of the second base
            yvalues = []    # y coordinate of the second base
            rvalues = []    # radius of second base
            tvalues = []    # angle of second base relative to first
            zvalues = []    # z coordinate of the second base
            avalues = []    # rotation angle of second base
            gvalues = []    # maximum gap value between meeting edges
            nvalues = []    # third component of normal vector of second base
            colors2d  = []  # store the color to use
            sizes = []      # store the size of dot to use

            pairs = []      # list of data to print in a table
            pair_data = []  # list of data dictionaries to print in a table

            # accumulate information about hydrogen bonds; multiple ones per basepair
            hdvalues = []   # hydrogen bond distances
            havalues = []   # hydrogen bond angles
            hbvalues = []   # hydrogen bond badness measures
            hcolors2d = []  # store color to use for hydrogen bond dots
            hsizes    = []  # store size of dot to use for hydrogen bonds

            c = 0           # count points

            # loop over pairs for which we have data, finding those with the interaction and base combination
            for pair,datapoint in pair_to_data.items():

                # restrict to the current base combination
                b1 = datapoint['nt1_seq']
                if not (b1 == nt1_seq or (b1 in modified_nucleotides.keys() and modified_nucleotides[b1]['standard'] == nt1_seq)):
                    continue

                b2 = datapoint['nt2_seq']
                if not (b2 == nt2_seq or (b2 in modified_nucleotides.keys() and modified_nucleotides[b2]['standard'] == nt2_seq)):
                    continue

                fields1 = pair[0].split("|")

                # some PDB ids are not annotated by Matlab, just skip them here
                if fields1[0] in PDB_skip_set:
                    continue

                # eliminate Python annotations of alternate locations other than A
                if len(fields1) > 5 and not fields1[5] == 'A':
                    continue

                fields2 = pair[1].split("|")
                if len(fields2) > 5 and not fields2[5] == 'A':
                    continue

                have_data_in_other_order = False

                # check different annotation schemes to decide how to show this datapoint
                # check Python annotation that generated pair_to_data
                if 'basepair' in datapoint and interaction in datapoint['basepair']:
                    Python = True
                else:
                    Python = False

                matlab_annotation = pair_to_interaction_matlab[pair]
                if len(matlab_annotation) > 0 and interaction_lower in matlab_annotation.lower():
                    Matlab = True
                else:
                    Matlab = False

                dssr_annotation = pair_to_interaction_dssr[pair]
                if len(dssr_annotation) > 0 and interaction_lower in dssr_annotation.lower():
                    dssr = True
                else:
                    dssr = False

                if reverse(pair) in pair_to_data:
                    r_datapoint = pair_to_data[reverse(pair)]
                else:
                    r_datapoint = {}

                # for example, UU cWW is asymmetric, only show it once
                if Matlab and not Python and nt1_seq == nt2_seq \
                   and interaction_upper in symmetric_basepair_list \
                   and 'basepair' in r_datapoint and r_datapoint['basepair'] == interaction:
                   skip_this_order = True
                else:
                    skip_this_order = False

                # do we have all of the parameters that are checked for cutoffs?
                have_full_data = check_full_data(datapoint)

                if (Matlab or dssr) and not have_full_data and not skip_this_order:

                    if reverse(pair) in pair_to_data:
                        r_datapoint = pair_to_data[reverse(pair)]

                        if check_full_data(r_datapoint):
                            have_data_in_other_order = True
                        else:
                            print('Matlab annotation %s, data in both orders, but no match %s' % (matlab_annotation, datapoint['url']))
                            #print(pair)
                            #print(reverse(pair))
                            print(datapoint)
                            print(r_datapoint)
                            print()
                    else:
                        print('Matlab annotation %s but missing data in both orders for %s' % (matlab_annotation,datapoint['url']))
                        print(datapoint)
                        print(r_datapoint)
                        print()

                if (Python or Matlab or dssr) and not skip_this_order:

                    if not 'gap21' in datapoint:
                        datapoint['gap21'] = 0

                    datapoint['maxgap'] = max(datapoint['gap21'],datapoint['gap12'])

                    if 'basepair' in datapoint:
                        python_annotation = datapoint['basepair']
                        new_python_annotation = datapoint['basepair']
                        basepair = datapoint['basepair']
                        basepair_subcat = datapoint['basepair_subcategory']
                    else:
                        basepair = "   "
                        basepair_subcat = '0'
                        python_annotation = ''
                        new_python_annotation = ''

                    max_badness = -1.0
                    max_distance = -1.0
                    min_angle = 180
                    if 'hbond' in datapoint:
                        for hbond in datapoint['hbond']:
                            # hbond is like
                            # (True, True, 2.391828053713497, 127.44856702606579, 1.1275716486967107)
                            if hbond[0]:    # able to check the hydrogen bond
                                if hbond[4] > max_badness:
                                    max_badness = hbond[4]
                                if hbond[2] > max_distance:
                                    max_distance = hbond[2]
                                if not math.isnan(hbond[3]) and hbond[3] < min_angle:
                                    min_angle = hbond[3]

                    # check new cutoffs in every case, call that "Python check"
                    disqualified_hbond = False
                    keep_reasons = []
                    bp = interaction
                    bc = base_combination
                    best_cutoff_distance = 9999

                    for alt in ["","a"]:
                        bp = interaction + alt
                        if not bp in nt_nt_cutoffs[bc]:
                            continue

                        subcats = sorted(nt_nt_cutoffs[bc][bp].keys())

                        new_python_subcat = -1

                        for subcat in subcats:
                            reasons = []  # keep track of reasons for losing a classification
                            cutoff_distance = 0

                            bpc = bp
                            bpsc = subcat

                            #print('857: ',subcat,subcats,bc,bp,nt_nt_cutoffs[bc][bp].keys())

                            cutoff = nt_nt_cutoffs[bc][bp][subcat]

                            if datapoint['x'] < cutoff["xmin"]:
                                cutoff_distance += cutoff["xmin"] - datapoint['x']
                                reasons.append("xmin")
                            elif datapoint['x'] > cutoff["xmax"]:
                                cutoff_distance +=  datapoint['x'] - cutoff["xmax"]
                                reasons.append("xmax")

                            if datapoint['y'] < cutoff["ymin"]:
                                cutoff_distance += cutoff["ymin"] - datapoint['y']
                                reasons.append("ymin")
                            elif datapoint['y'] > cutoff["ymax"]:
                                cutoff_distance +=  datapoint['y'] - cutoff["ymax"]
                                reasons.append("ymax")

                            if datapoint['z'] < cutoff["zmin"]:
                                cutoff_distance += cutoff["zmin"] - datapoint['z']
                                reasons.append("zmin")
                            elif datapoint['z'] > cutoff["zmax"]:
                                cutoff_distance +=  datapoint['z'] - cutoff["zmax"]
                                reasons.append("zmax")

                            if 'normal_Z' in datapoint:
                                if np.sign(datapoint['normal_Z']) * np.sign(cutoff["normalmax"]) < 0:
                                    # normals point in different directions entirely
                                    cutoff_distance += 100
                                elif datapoint['normal_Z'] < cutoff["normalmin"]:
                                    cutoff_distance += 3*(cutoff["normalmin"] - datapoint['normal_Z'])
                                    reasons.append("nmin")
                                elif datapoint['normal_Z'] > cutoff["normalmax"]:
                                    cutoff_distance += 3*(datapoint['normal_Z'] - cutoff["normalmax"])
                                    reasons.append("nmax")
                            else:
                                cutoff_distance += 3
                                reasons.append("nmax")

                            if 'angle_in_plane' in datapoint:
                                if cutoff["anglemin"] < cutoff["anglemax"]:
                                    # usual order where min < max
                                    if datapoint['angle_in_plane'] < cutoff["anglemin"]:
                                        cutoff_distance += (cutoff["anglemin"] - datapoint['angle_in_plane'])/10.0
                                        reasons.append("angle")
                                    if datapoint['angle_in_plane'] > cutoff["anglemax"]:
                                        cutoff_distance += (datapoint['angle_in_plane'] - cutoff["anglemin"])/10.0
                                        reasons.append("angle")
                                else:
                                    # min might be 260 and max might be -60, looking for angles above 260 or below -60
                                    if datapoint['angle_in_plane'] < cutoff["anglemin"] and \
                                       datapoint['angle_in_plane'] > cutoff["anglemax"]:
                                        cutoff_distance += min(cutoff["anglemin"]-datapoint["angle_in_plane"],datapoint['angle_in_plane']-cutoff["anglemax"])/10.0
                                        reasons.append("angle")
                            else:
                                cutoff_distance += 3
                                reasons.append("angle")

                            if datapoint['maxgap'] > cutoff["gapmax"]:
                                cutoff_distance += 5*(datapoint['maxgap'] - cutoff["gapmax"])
                                reasons.append('gap')

                            if cutoff_distance < best_cutoff_distance:
                                # met cutoffs better than with previous subcategory
                                keep_reasons = reasons
                                new_python_annotation = bp
                                new_python_subcat = bpsc

                                best_cutoff_distance = cutoff_distance

                    if best_cutoff_distance > 0:
                        new_python_annotation = ",".join(keep_reasons)

                    if max_distance > 4 or min_angle < 100 or max_badness > 3:
                        disqualified_hbond = True
                        new_python_annotation += ',hbond'

                    if not have_full_data:
                        datapoint = make_full_data(datapoint)

                    # only keep pairs if their parameters are somewhat close to the cutoffs for some category
                    if best_cutoff_distance < 4 or (dssr and best_cutoff_distance < 100) or (matlab_annotation and not "n" in matlab_annotation):

                        c += 1
                        xvalues.append(datapoint['x'])
                        yvalues.append(datapoint['y'])
                        rvalues.append(math.sqrt(datapoint['x']**2 + datapoint['y']**2))
                        tvalues.append(math.atan2(datapoint['y'],datapoint['x'])*180/3.141592654)
                        zvalues.append(datapoint['z'])
                        if 'gap21' in datapoint:
                            gvalues.append(max(datapoint['gap12'],datapoint['gap21']))
                        else:
                            gvalues.append(datapoint['gap12'])
                            datapoint['gap21'] = 0
                        avalues.append(datapoint['angle_in_plane'])
                        nvalues.append(datapoint['normal_Z'])

                        # store data about this pair for output
                        pdata = datapoint
                        pdata['unit_id_1'] = pair[0]
                        pdata['unit_id_2'] = pair[1]
                        pdata['max_distance'] = max_distance
                        pdata['min_angle'] = min_angle
                        pdata['max_badness'] = max_badness
                        pdata['python_annotation'] = python_annotation
                        pdata['new_python_annotation'] = new_python_annotation
                        pdata['basepair_subcat'] = new_python_subcat
                        pdata['matlab_annotation'] = matlab_annotation
                        pdata['dssr_annotation'] = dssr_annotation
                        pdata['best_cutoff_distance'] = best_cutoff_distance

                        pair_data.append(pdata)

                        # color and print information about bad examples
                        if 'gap' in keep_reasons:
                            color = [0,1,0]  # green
                            hcolor = [0,1,0]
                            size = 20
                            hsize = 20
                        elif len(keep_reasons) > 0:
                            color = cyan
                            hcolor = cyan
                            size = 20
                            hsize = 20
                        elif disqualified_hbond:
                            color = orange
                            hcolor = orange
                            size = 20
                            hsize = 20
                        elif Python and not Matlab:
                            color = purple
                            hcolor = purple
                            size = 20
                            hsize = 20
                            #print_datapoint(datapoint)
                        elif Matlab and not Python:
                            color = red
                            hcolor = red
                            if "n" in matlab_annotation:
                                size = 5
                                hsize = 5
                            else:
                                size = 20
                                hsize = 20
                            #print_datapoint(datapoint)
                        elif Python and Matlab:
                            color = black
                            size = 1
                            hcolor = color
                            hsize = size
                        else:
                            # just in case
                            color = [0.5,0.5,0.5]  # gray
                            size = 100       # very large
                            hcolor = color
                            hsize = size
                        colors2d.append(color)
                        sizes.append(size)

                        # record data about hydrogen bonds
                        hdvalues.append(max_distance)  # hbond distance
                        havalues.append(min_angle)  # hbond angle
                        hbvalues.append(min(6,max_badness))  # hbond badness
                        hcolors2d.append(hcolor)
                        hsizes.append(hsize)

            # make scatterplots for pairwise combinations of data
            bc = base_combination.replace(",","-")

            # reverse order of base combination with interactions like tsS because
            # file names for tsS and tSs will be the same on windows
            if interaction[1].islower():
                bc = bc[2] + bc[1] + bc[0]

            figure_img_src = ''

            if c > 0:
                fig = plt.figure(figsize=(11.0, 7.0))

                ax = fig.add_subplot(2, 3, 1)
                ax.axis("equal")
                plot_basepair_cutoffs(base_combination,[interaction],ax,1)
                ax.scatter(xvalues,yvalues,color=colors2d,marker=".",s=sizes)
                ax.set_title('x and y for %d %s %s' % (c,base_combination,interaction))
                draw_base(nt1_seq,'default',2,ax)

                ax = fig.add_subplot(2, 3, 2)
                plot_basepair_cutoffs(base_combination,[interaction],ax,2)
                ax.scatter(tvalues,rvalues,color=colors2d,marker=".",s=sizes)
                ax.set_title('radius vs theta')

                ax = fig.add_subplot(2, 3, 3)
                plot_basepair_cutoffs(base_combination,[interaction],ax,3)
                ax.scatter(avalues,nvalues,color=colors2d,marker=".",s=sizes)
                ax.set_title('normal vs angle')

                ax = fig.add_subplot(2, 3, 4)
                plot_basepair_cutoffs(base_combination,[interaction],ax,4)
                ax.scatter(gvalues,zvalues,color=colors2d,marker=".",s=sizes)
                ax.set_title('z versus maxgap')

                ax = fig.add_subplot(2, 3, 5)
                ax.scatter(hdvalues,havalues,color=hcolors2d,marker=".",s=hsizes)
                ax.set_title('h-angle vs h-dist')

                ax = fig.add_subplot(2, 3, 6)
                #print('plot_lengths',len(gvalues),len(hbvalues))
                ax.scatter(gvalues,hbvalues,color=hcolors2d,marker=".",s=hsizes)
                ax.scatter(0,0,color='white')          # push out the x and y axis
                ax.scatter(0,3.7,color='white')
                ax.set_title('h-badness vs maxgap')
                ax.text(0.1,1.5, 'purple=Python only')
                ax.text(0.1,2, 'red=Matlab only')
                ax.text(0.1,2.5, 'green=bad gap')
                ax.text(0.1,3, 'orange=bad hbond')
                ax.text(0.1,3.5, 'cyan=bad cutoffs')

                # show all plots for this interaction
                figManager = plt.get_current_fig_manager()
                figManager.full_screen_toggle()

                interaction_clean = interaction.replace("n","").replace("a","")

                if len(all_PDB_ids) <= 10:
                    figure_save_file = os.path.join(OUTPUTPATH,"plots","basepairs_%s_%s_%s.png" % (interaction_clean,bc,"_".join(all_PDB_ids)))
                    figure_img_src = "plots/basepairs_%s_%s_%s.png" % (interaction_clean,bc,"_".join(all_PDB_ids))
                elif 'nrlist' in PDB_list[0]:
                    figure_save_file = os.path.join(OUTPUTPATH,"plots","basepairs_%s_%s_%s.png" % (interaction_clean,bc,resolution))
                    figure_img_src = "plots/basepairs_%s_%s_%s.png" % (interaction_clean,bc,resolution)
                else:
                    figure_save_file = os.path.join(OUTPUTPATH,"plots","basepairs_%s_%s_%d.png" % (interaction_clean,bc,len(all_PDB_ids)))
                    figure_img_src = "plots/basepairs_%s_%s_%d.png" % (interaction_clean,bc,len(all_PDB_ids))

                if DNA:
                    figure_save_file = figure_save_file.replace('basepairs','DNA_basepairs')
                    figure_img_src   = figure_img_src.replace('basepairs','DNA_basepairs')

                plt.savefig(figure_save_file)
                #plt.show()
                plt.close()

            print("Plotted %5d points for %s %s" % (c,base_combination,interaction))

            if c > 0 and write_html_pages:
                # mimic how WebFR3D writes result pages
                Q = {}
                if len(all_PDB_ids) <= 10:
                    Q['name'] = "%s %s %s" % (interaction,bc,"_".join(all_PDB_ids))
                elif 'nrlist' in PDB_list[0]:
                    Q['name'] = "%s %s %s" % (interaction,bc,resolution)
                else:
                    Q['name'] = "%s %s %d" % (interaction,bc,len(all_PDB_ids))

                if DNA:
                    Q['name'] = 'DNA_' + Q['name']

                Q['numFilesSearched'] = len(all_PDB_ids)
                Q['searchFiles'] = all_PDB_ids
                Q['elapsedCPUTime'] = 0
                Q['userMessage'] = []
                Q['figure_img_src'] = figure_img_src
                Q['DNA'] = DNA

                # identify the interaction so a table of HTML links can be made
                if interaction_upper in Leontis_Westhof_basepairs:
                    Q['LW'] = interaction_upper
                else:
                    # reverse the edges to get the standard family name
                    Q['LW'] = interaction_upper[0] + interaction_upper[2] + interaction_upper[1]

                Q['resolution'] = resolution

                # if too many pairs, show some good and also the worst ones
                if len(xvalues) > 300:
                    # sort by hydrogen bond badness, putting priority on ones that are not Matlab near
                    pair_data = sorted(pair_data, key=lambda p: p['max_badness']+0.0001*random.uniform(0,1)+10*(len(p['matlab_annotation'])==0)+10*(not "n" in p['matlab_annotation']))

                    # keep 50 of the best pairs, and the 250 worst
                    order_pair_data = pairs[0:50] + pairs[-250:]
                    order_pair_data = pair_data[0:50] + pair_data[-250:]

                    # sort the other pairs by Python annotation and then by badness
                    other_pair_data = sorted(pair_data[51:-251], key=lambda p: (p['python_annotation'],p['max_badness']+0.0001*random.uniform(0,1)))

                    if len(other_pair_data) > 1000:
                        # keep the worst 1000 of them, otherwise you get 30,000 GC cWW or something
                        other_pair_data = other_pair_data[-1000:]
                else:
                    order_pair_data = pair_data
                    other_pair_data = []

                n = len(order_pair_data)  # number of pairs to order by similarity

                dista = np.zeros((n,n))  # matrix of distances
                maxd = 0
                for i in range(0,n):
                    for j in range(i+1,n):
                        d = 0.0
                        d += (order_pair_data[i]['x']-order_pair_data[j]['x'])**2
                        d += (order_pair_data[i]['y']-order_pair_data[j]['y'])**2
                        d += 0.2*(order_pair_data[i]['z']-order_pair_data[j]['z'])**2
                        d += (order_pair_data[i]['maxgap']-order_pair_data[j]['maxgap'])**2
                        d += 0.01*(min(abs(order_pair_data[i]['angle_in_plane']-order_pair_data[j]['angle_in_plane']),360-abs(order_pair_data[i]['angle_in_plane']-order_pair_data[j]['angle_in_plane'])))**2
                        d += 2*(order_pair_data[i]['normal_Z']-order_pair_data[j]['normal_Z'])**2
                        dista[i][j] = min(20,math.sqrt(d))  # no point going over 20
                        dista[j][i] = dista[i][j]
                        maxd = max(maxd,dista[i][j])

                #print("Finding order")
                order = treePenalizedPathLength(dista,20)
                #print("Found order")
                #print(order)

                # color entries on diagonal according to matching annotations
                for i in range(0,n):
                    if "gap" in order_pair_data[i]['new_python_annotation']:
                        dista[i][i] = -3  # pink for bad gap
                    elif "x" in order_pair_data[i]['new_python_annotation'] or "y" in order_pair_data[i]['new_python_annotation'] or "angle" in order_pair_data[i]['new_python_annotation'] or "normal" in order_pair_data[i]['new_python_annotation'] or "gap" in order_pair_data[i]['new_python_annotation']:
                        dista[i][i] = -7  # light blue for other cutoff problem
                    elif 'hbond' in order_pair_data[i]['new_python_annotation']:
                        dista[i][i] = -9  # orange for bad h-bond
                    elif len(order_pair_data[i]['matlab_annotation']) > 0 and len(order_pair_data[i]['python_annotation']) == 0:
                        dista[i][i] = -1  # reddish when matlab annotates but Python does not
                    elif len(order_pair_data[i]['python_annotation']) > 0 and not "n" in order_pair_data[i]['python_annotation'] and len(order_pair_data[i]['matlab_annotation']) == 0:
                        dista[i][i] = -4  # purple when Python is true and Matlab is nothing
                    elif order_pair_data[i]['matlab_annotation'].lower() == "n" + order_pair_data[i]['python_annotation'].lower():
                        dista[i][i] = -2  # dark pink when Matlab is near and Python is true

                reorder_pairs = [order_pair_data[o] for o in order] + other_pair_data

                reorder_dista = np.zeros((n,n))
                for i in range(0,n):
                    for j in range(0,n):
                        reorder_dista[i][j] = dista[order[i]][order[j]]

                print("Reordered instances and distance matrix")

                """
                Write the list of candidates in an HTML format that also shows
                the coordinate window and a heat map of all-against-all distances.
                """
                writeHTMLOutput(Q,reorder_pairs,reorder_dista)

                print("Wrote HTML file")

    print("Saved figures in %s/plots" % outputNAPairwiseInteractions)
    print("Saved HTML files in %s" % OUTPUTPATH)<|MERGE_RESOLUTION|>--- conflicted
+++ resolved
@@ -699,10 +699,6 @@
 
     PDB_list = ['4V9F','7K00']
     PDB_list = ['4TNA']
-<<<<<<< HEAD
-    PDB_list = ['http://rna.bgsu.edu/rna3dhub/nrlist/download/3.216/2.0A/csv']
-    PDB_list = ['http://rna.bgsu.edu/rna3dhub/nrlist/download/3.216/3.0A/csv']
-=======
     PDB_list = ['4V9F','6ZMI','7K00','4TNA']
 
     # look at  4M6D|1|H|G|28  cSH  4M6D|1|H|U|29
@@ -730,7 +726,6 @@
         PDB_list.append('7JQQ')
         PDB_list = sorted(PDB_list)
         base_combination_list = ['DA,DA','DA,DC','DA,DG','DA,DT','DC,DC','DG,DC','DC,DT','DG,DG','DG,DT','DT,DT']
->>>>>>> 14854b52
 
     PDB_IFE_Dict = map_PDB_list_to_PDB_IFE_dict(PDB_list)
 
